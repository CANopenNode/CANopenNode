/*
 * Main CANopen stack file. It combines Object dictionary (CO_OD) and all other
 * CANopen source files. Configuration information are read from CO_OD.h file.
 *
 * @file        CANopen.c
 * @ingroup     CO_CANopen
 * @author      Janez Paternoster
 * @copyright   2010 - 2020 Janez Paternoster
 *
 * This file is part of CANopenNode, an opensource CANopen Stack.
 * Project home page is <https://github.com/CANopenNode/CANopenNode>.
 * For more information on CANopen see <http://www.can-cia.org/>.
 *
 * Licensed under the Apache License, Version 2.0 (the "License");
 * you may not use this file except in compliance with the License.
 * You may obtain a copy of the License at
 *
 *     http://www.apache.org/licenses/LICENSE-2.0
 *
 * Unless required by applicable law or agreed to in writing, software
 * distributed under the License is distributed on an "AS IS" BASIS,
 * WITHOUT WARRANTIES OR CONDITIONS OF ANY KIND, either express or implied.
 * See the License for the specific language governing permissions and
 * limitations under the License.
 */


#include "CANopen.h"


/* If defined, global variables will be used, otherwise CANopen objects will
   be generated with calloc(). */
/* #define CO_USE_GLOBALS */

/* If defined, the user provides an own implemetation for calculating the
 * CRC16 CCITT checksum. */
/* #define CO_USE_OWN_CRC16 */

#ifndef CO_USE_GLOBALS
    #include <stdlib.h> /*  for malloc, free */
    static uint32_t CO_memoryUsed = 0; /* informative */
#endif


/* Global variables ***********************************************************/
    extern const CO_OD_entry_t CO_OD[CO_OD_NoOfElements];  /* Object Dictionary array */
    static CO_t COO;
    CO_t *CO = NULL;

    static CO_CANrx_t          *CO_CANmodule_rxArray0;
    static CO_CANtx_t          *CO_CANmodule_txArray0;
    static CO_OD_extension_t   *CO_SDO_ODExtensions;
    static CO_HBconsNode_t     *CO_HBcons_monitoredNodes;
#if CO_NO_TRACE > 0
    static uint32_t            *CO_traceTimeBuffers[CO_NO_TRACE];
    static int32_t             *CO_traceValueBuffers[CO_NO_TRACE];
  #ifdef CO_USE_GLOBALS
  #ifndef CO_TRACE_BUFFER_SIZE_FIXED
    #define CO_TRACE_BUFFER_SIZE_FIXED 100
  #endif
  #endif
#endif


/* Verify features from CO_OD *************************************************/
    /* generate error, if features are not correctly configured for this project */
    #if        CO_NO_NMT_MASTER                           >  1     \
            || CO_NO_SYNC                                 >  1     \
            || CO_NO_EMERGENCY                            != 1     \
            || CO_NO_SDO_SERVER                           == 0     \
            || CO_NO_TIME                                 >  1     \
            || CO_NO_SDO_CLIENT                           > 128    \
            || (CO_NO_RPDO < 1 || CO_NO_RPDO > 0x200)              \
            || (CO_NO_TPDO < 1 || CO_NO_TPDO > 0x200)              \
            || ODL_consumerHeartbeatTime_arrayLength      == 0     \
            || ODL_errorStatusBits_stringLength           < 10     \
            || CO_NO_LSS_SERVER                           >  1     \
            || CO_NO_LSS_CLIENT                           >  1     \
            || (CO_NO_LSS_SERVER > 0 && CO_NO_LSS_CLIENT > 0)
        #error Features from CO_OD.h file are not corectly configured for this project!
    #endif


/* Indexes for CANopenNode message objects ************************************/
    #ifdef ODL_consumerHeartbeatTime_arrayLength
        #define CO_NO_HB_CONS   ODL_consumerHeartbeatTime_arrayLength
    #else
        #define CO_NO_HB_CONS   0
    #endif
    #define CO_NO_HB_PROD      1                                      /*  Producer Heartbeat Cont */

    #define CO_RXCAN_NMT       0                                      /*  index for NMT message */
    #define CO_RXCAN_SYNC      1                                      /*  index for SYNC message */
    #define CO_RXCAN_EMERG    (CO_RXCAN_SYNC+CO_NO_SYNC)              /*  index for Emergency message */
    #define CO_RXCAN_TIME     (CO_RXCAN_EMERG+CO_NO_EMERGENCY)        /*  index for TIME message */
    #define CO_RXCAN_RPDO     (CO_RXCAN_TIME+CO_NO_TIME)              /*  start index for RPDO messages */
    #define CO_RXCAN_SDO_SRV  (CO_RXCAN_RPDO+CO_NO_RPDO)              /*  start index for SDO server message (request) */
    #define CO_RXCAN_SDO_CLI  (CO_RXCAN_SDO_SRV+CO_NO_SDO_SERVER)     /*  start index for SDO client message (response) */
    #define CO_RXCAN_CONS_HB  (CO_RXCAN_SDO_CLI+CO_NO_SDO_CLIENT)     /*  start index for Heartbeat Consumer messages */
    #define CO_RXCAN_LSS      (CO_RXCAN_CONS_HB+CO_NO_HB_CONS)        /*  index for LSS rx message */
    /* total number of received CAN messages */
    #define CO_RXCAN_NO_MSGS (1+CO_NO_SYNC+CO_NO_EMERGENCY+CO_NO_TIME+CO_NO_RPDO+CO_NO_SDO_SERVER+CO_NO_SDO_CLIENT+CO_NO_HB_CONS)

    #define CO_TXCAN_NMT       0                                      /*  index for NMT master message */
    #define CO_TXCAN_SYNC      CO_TXCAN_NMT+CO_NO_NMT_MASTER          /*  index for SYNC message */
    #define CO_TXCAN_EMERG    (CO_TXCAN_SYNC+CO_NO_SYNC)              /*  index for Emergency message */
    #define CO_TXCAN_TIME     (CO_TXCAN_EMERG+CO_NO_EMERGENCY)        /*  index for TIME message */
    #define CO_TXCAN_TPDO     (CO_TXCAN_TIME+CO_NO_TIME)              /*  start index for TPDO messages */
    #define CO_TXCAN_SDO_SRV  (CO_TXCAN_TPDO+CO_NO_TPDO)              /*  start index for SDO server message (response) */
    #define CO_TXCAN_SDO_CLI  (CO_TXCAN_SDO_SRV+CO_NO_SDO_SERVER)     /*  start index for SDO client message (request) */
    #define CO_TXCAN_HB       (CO_TXCAN_SDO_CLI+CO_NO_SDO_CLIENT)     /*  index for Heartbeat message */
    #define CO_TXCAN_LSS      (CO_TXCAN_HB+CO_NO_HB_PROD)             /*  index for LSS tx message */
    /* total number of transmitted CAN messages */
    #define CO_TXCAN_NO_MSGS (CO_NO_NMT_MASTER+CO_NO_SYNC+CO_NO_EMERGENCY+CO_NO_TIME+CO_NO_TPDO+CO_NO_SDO_SERVER+CO_NO_SDO_CLIENT+CO_NO_HB_PROD+CO_NO_LSS_SERVER+CO_NO_LSS_CLIENT)


#ifdef CO_USE_GLOBALS
    static CO_CANmodule_t       COO_CANmodule;
    static CO_CANrx_t           COO_CANmodule_rxArray0[CO_RXCAN_NO_MSGS];
    static CO_CANtx_t           COO_CANmodule_txArray0[CO_TXCAN_NO_MSGS];
    static CO_SDO_t             COO_SDO[CO_NO_SDO_SERVER];
    static CO_OD_extension_t    COO_SDO_ODExtensions[CO_OD_NoOfElements];
    static CO_EM_t              COO_EM;
    static CO_EMpr_t            COO_EMpr;
    static CO_NMT_t             COO_NMT;
#if CO_NO_SYNC == 1
    static CO_SYNC_t            COO_SYNC;
#endif
    static CO_TIME_t            COO_TIME;
    static CO_RPDO_t            COO_RPDO[CO_NO_RPDO];
    static CO_TPDO_t            COO_TPDO[CO_NO_TPDO];
    static CO_HBconsumer_t      COO_HBcons;
    static CO_HBconsNode_t      COO_HBcons_monitoredNodes[CO_NO_HB_CONS];
#if CO_NO_LSS_SERVER == 1
    static CO_LSSslave_t        CO0_LSSslave;
#endif
#if CO_NO_LSS_CLIENT == 1
    static CO_LSSmaster_t       CO0_LSSmaster;
#endif
#if CO_NO_SDO_CLIENT != 0
    static CO_SDOclient_t       COO_SDOclient[CO_NO_SDO_CLIENT];
#endif
#if CO_NO_TRACE > 0
    static CO_trace_t           COO_trace[CO_NO_TRACE];
    static uint32_t             COO_traceTimeBuffers[CO_NO_TRACE][CO_TRACE_BUFFER_SIZE_FIXED];
    static int32_t              COO_traceValueBuffers[CO_NO_TRACE][CO_TRACE_BUFFER_SIZE_FIXED];
#endif
#endif

/* These declarations here are needed in the case the switches for the project 
    change the visibility in the headers in a way that the compiler doesn't see an declaration anymore */

#if CO_NO_LSS_SERVER == 0 /* LSS Server means LSS slave */

CO_ReturnError_t CO_new(void);

CO_ReturnError_t CO_CANinit(
        void                   *CANdriverState,
        uint16_t                bitRate);

CO_ReturnError_t CO_LSSinit(
        uint8_t                 nodeId,
        uint16_t                bitRate);

CO_ReturnError_t CO_CANopenInit(
        uint8_t                 nodeId);

#else /* CO_NO_LSS_SERVER == 0 */

CO_ReturnError_t CO_init(
        void                   *CANdriverState,
        uint8_t                 nodeId,
        uint16_t                bitRate);

#endif /* CO_NO_LSS_SERVER == 0 */


/* Helper function for NMT master *********************************************/
#if CO_NO_NMT_MASTER == 1
    CO_CANtx_t *NMTM_txBuff = 0;

    CO_ReturnError_t CO_sendNMTcommand(CO_t *co, uint8_t command, uint8_t nodeID){
        if(NMTM_txBuff == 0){
            /* error, CO_CANtxBufferInit() was not called for this buffer. */
            return CO_ERROR_TX_UNCONFIGURED; /* -11 */
        }
        NMTM_txBuff->data[0] = command;
        NMTM_txBuff->data[1] = nodeID;

        CO_ReturnError_t error = CO_ERROR_NO;

        /* Apply NMT command also to this node, if set so. */
        if(nodeID == 0 || nodeID == co->NMT->nodeId){
            switch(command){
                case CO_NMT_ENTER_OPERATIONAL:
                    if((*co->NMT->emPr->errorRegister) == 0) {
                        co->NMT->operatingState = CO_NMT_OPERATIONAL;
                    }
                    break;
                case CO_NMT_ENTER_STOPPED:
                    co->NMT->operatingState = CO_NMT_STOPPED;
                    break;
                case CO_NMT_ENTER_PRE_OPERATIONAL:
                    co->NMT->operatingState = CO_NMT_PRE_OPERATIONAL;
                    break;
                case CO_NMT_RESET_NODE:
                    co->NMT->resetCommand = CO_RESET_APP;
                    break;
                case CO_NMT_RESET_COMMUNICATION:
                    co->NMT->resetCommand = CO_RESET_COMM;
                    break;
                default:
                    error = CO_ERROR_ILLEGAL_ARGUMENT;
                    break;

            }
        }

        if(error == CO_ERROR_NO)
            return CO_CANsend(co->CANmodule[0], NMTM_txBuff); /* 0 = success */
        else
        {
            return error;
        }
        
    }
#endif


#if CO_NO_TRACE > 0
static uint32_t CO_traceBufferSize[CO_NO_TRACE];
#endif

/******************************************************************************/
CO_ReturnError_t CO_new(void)
{
    int16_t i;
#ifndef CO_USE_GLOBALS
    uint16_t errCnt;
#endif

    /* Verify parameters from CO_OD */
    if(   sizeof(OD_TPDOCommunicationParameter_t) != sizeof(CO_TPDOCommPar_t)
       || sizeof(OD_TPDOMappingParameter_t) != sizeof(CO_TPDOMapPar_t)
       || sizeof(OD_RPDOCommunicationParameter_t) != sizeof(CO_RPDOCommPar_t)
       || sizeof(OD_RPDOMappingParameter_t) != sizeof(CO_RPDOMapPar_t))
    {
        return CO_ERROR_PARAMETERS;
    }

    #if CO_NO_SDO_CLIENT != 0
    if(sizeof(OD_SDOClientParameter_t) != sizeof(CO_SDOclientPar_t)){
        return CO_ERROR_PARAMETERS;
    }
    #endif


    /* Initialize CANopen object */
#ifdef CO_USE_GLOBALS
    CO = &COO;

    CO_memset((uint8_t*)CO, 0, sizeof(CO_t));
    CO->CANmodule[0]                    = &COO_CANmodule;
    CO_CANmodule_rxArray0               = &COO_CANmodule_rxArray0[0];
    CO_CANmodule_txArray0               = &COO_CANmodule_txArray0[0];
    for(i=0; i<CO_NO_SDO_SERVER; i++)
        CO->SDO[i]                      = &COO_SDO[i];
    CO_SDO_ODExtensions                 = &COO_SDO_ODExtensions[0];
    CO->em                              = &COO_EM;
    CO->emPr                            = &COO_EMpr;
    CO->NMT                             = &COO_NMT;
  #if CO_NO_SYNC == 1
    CO->SYNC                            = &COO_SYNC;
  #endif
    CO->TIME                            = &COO_TIME;
    for(i=0; i<CO_NO_RPDO; i++)
        CO->RPDO[i]                     = &COO_RPDO[i];
    for(i=0; i<CO_NO_TPDO; i++)
        CO->TPDO[i]                     = &COO_TPDO[i];
    CO->HBcons                          = &COO_HBcons;
    CO_HBcons_monitoredNodes            = &COO_HBcons_monitoredNodes[0];
  #if CO_NO_LSS_SERVER == 1
    CO->LSSslave                        = &CO0_LSSslave;
  #endif
  #if CO_NO_LSS_CLIENT == 1
    CO->LSSmaster                       = &CO0_LSSmaster;
  #endif
  #if CO_NO_SDO_CLIENT != 0
    for(i=0; i<CO_NO_SDO_CLIENT; i++) {
      CO->SDOclient[i]                  = &COO_SDOclient[i];
    }
  #endif
  #if CO_NO_TRACE > 0
    for(i=0; i<CO_NO_TRACE; i++) {
        CO->trace[i]                    = &COO_trace[i];
        CO_traceTimeBuffers[i]          = &COO_traceTimeBuffers[i][0];
        CO_traceValueBuffers[i]         = &COO_traceValueBuffers[i][0];
        CO_traceBufferSize[i]           = CO_TRACE_BUFFER_SIZE_FIXED;
    }
  #endif
#else
    if(CO == NULL){    /* Use malloc only once */
        CO = &COO;
        CO->CANmodule[0]                    = (CO_CANmodule_t *)    calloc(1, sizeof(CO_CANmodule_t));
        CO_CANmodule_rxArray0               = (CO_CANrx_t *)        calloc(CO_RXCAN_NO_MSGS, sizeof(CO_CANrx_t));
        CO_CANmodule_txArray0               = (CO_CANtx_t *)        calloc(CO_TXCAN_NO_MSGS, sizeof(CO_CANtx_t));
        for(i=0; i<CO_NO_SDO_SERVER; i++){
            CO->SDO[i]                      = (CO_SDO_t *)          calloc(1, sizeof(CO_SDO_t));
        }
        CO_SDO_ODExtensions                 = (CO_OD_extension_t*)  calloc(CO_OD_NoOfElements, sizeof(CO_OD_extension_t));
        CO->em                              = (CO_EM_t *)           calloc(1, sizeof(CO_EM_t));
        CO->emPr                            = (CO_EMpr_t *)         calloc(1, sizeof(CO_EMpr_t));
        CO->NMT                             = (CO_NMT_t *)          calloc(1, sizeof(CO_NMT_t));
      #if CO_NO_SYNC == 1
        CO->SYNC                            = (CO_SYNC_t *)         calloc(1, sizeof(CO_SYNC_t));
      #endif
        CO->TIME                            = (CO_TIME_t *)         calloc(1, sizeof(CO_TIME_t));
        for(i=0; i<CO_NO_RPDO; i++){
            CO->RPDO[i]                     = (CO_RPDO_t *)         calloc(1, sizeof(CO_RPDO_t));
        }
        for(i=0; i<CO_NO_TPDO; i++){
            CO->TPDO[i]                     = (CO_TPDO_t *)         calloc(1, sizeof(CO_TPDO_t));
        }
        CO->HBcons                          = (CO_HBconsumer_t *)   calloc(1, sizeof(CO_HBconsumer_t));
        CO_HBcons_monitoredNodes            = (CO_HBconsNode_t *)   calloc(CO_NO_HB_CONS, sizeof(CO_HBconsNode_t));
      #if CO_NO_LSS_SERVER == 1
        CO->LSSslave                        = (CO_LSSslave_t *)     calloc(1, sizeof(CO_LSSslave_t));
      #endif
      #if CO_NO_LSS_CLIENT == 1
        CO->LSSmaster                       = (CO_LSSmaster_t *)    calloc(1, sizeof(CO_LSSmaster_t));
      #endif
      #if CO_NO_SDO_CLIENT != 0
        for(i=0; i<CO_NO_SDO_CLIENT; i++){
            CO->SDOclient[i]                = (CO_SDOclient_t *)    calloc(1, sizeof(CO_SDOclient_t));
        }
      #endif
      #if CO_NO_TRACE > 0
        for(i=0; i<CO_NO_TRACE; i++) {
            CO->trace[i]                    = (CO_trace_t *)        calloc(1, sizeof(CO_trace_t));
            CO_traceTimeBuffers[i]          = (uint32_t *)          calloc(OD_traceConfig[i].size, sizeof(uint32_t));
            CO_traceValueBuffers[i]         = (int32_t *)           calloc(OD_traceConfig[i].size, sizeof(int32_t));
            if(CO_traceTimeBuffers[i] != NULL && CO_traceValueBuffers[i] != NULL) {
                CO_traceBufferSize[i] = OD_traceConfig[i].size;
            } else {
                CO_traceBufferSize[i] = 0;
            }
        }
      #endif
    }

    CO_memoryUsed = sizeof(CO_CANmodule_t)
                  + sizeof(CO_CANrx_t) * CO_RXCAN_NO_MSGS
                  + sizeof(CO_CANtx_t) * CO_TXCAN_NO_MSGS
                  + sizeof(CO_SDO_t) * CO_NO_SDO_SERVER
                  + sizeof(CO_OD_extension_t) * CO_OD_NoOfElements
                  + sizeof(CO_EM_t)
                  + sizeof(CO_EMpr_t)
                  + sizeof(CO_NMT_t)
                  + sizeof(CO_SYNC_t)
                  + sizeof(CO_TIME_t)
                  + sizeof(CO_RPDO_t) * CO_NO_RPDO
                  + sizeof(CO_TPDO_t) * CO_NO_TPDO
                  + sizeof(CO_HBconsumer_t)
                  + sizeof(CO_HBconsNode_t) * CO_NO_HB_CONS
  #if CO_NO_LSS_SERVER == 1
                  + sizeof(CO_LSSslave_t)
  #endif
  #if CO_NO_LSS_CLIENT == 1
                  + sizeof(CO_LSSmaster_t)
  #endif
  #if CO_NO_SDO_CLIENT != 0
                  + sizeof(CO_SDOclient_t) * CO_NO_SDO_CLIENT
  #endif
                  + 0;
  #if CO_NO_TRACE > 0
    CO_memoryUsed += sizeof(CO_trace_t) * CO_NO_TRACE;
    for(i=0; i<CO_NO_TRACE; i++) {
        CO_memoryUsed += CO_traceBufferSize[i] * 8;
    }
  #endif

    errCnt = 0;
    if(CO->CANmodule[0]                 == NULL) errCnt++;
    if(CO_CANmodule_rxArray0            == NULL) errCnt++;
    if(CO_CANmodule_txArray0            == NULL) errCnt++;
    for(i=0; i<CO_NO_SDO_SERVER; i++){
        if(CO->SDO[i]                   == NULL) errCnt++;
    }
    if(CO_SDO_ODExtensions              == NULL) errCnt++;
    if(CO->em                           == NULL) errCnt++;
    if(CO->emPr                         == NULL) errCnt++;
    if(CO->NMT                          == NULL) errCnt++;
    if(CO->SYNC                         == NULL) errCnt++;
    if(CO->TIME                     	== NULL) errCnt++;
    for(i=0; i<CO_NO_RPDO; i++){
        if(CO->RPDO[i]                  == NULL) errCnt++;
    }
    for(i=0; i<CO_NO_TPDO; i++){
        if(CO->TPDO[i]                  == NULL) errCnt++;
    }
    if(CO->HBcons                       == NULL) errCnt++;
    if(CO_HBcons_monitoredNodes         == NULL) errCnt++;
  #if CO_NO_LSS_SERVER == 1
    if(CO->LSSslave                     == NULL) errCnt++;
  #endif
  #if CO_NO_LSS_CLIENT == 1
    if(CO->LSSmaster                    == NULL) errCnt++;
  #endif
  #if CO_NO_SDO_CLIENT != 0
    for(i=0; i<CO_NO_SDO_CLIENT; i++){
        if(CO->SDOclient[i]             == NULL) errCnt++;
    }
  #endif
  #if CO_NO_TRACE > 0
    for(i=0; i<CO_NO_TRACE; i++) {
        if(CO->trace[i]                 == NULL) errCnt++;
    }
  #endif

    if(errCnt != 0) return CO_ERROR_OUT_OF_MEMORY;
#endif
    return CO_ERROR_NO;
}


/******************************************************************************/
CO_ReturnError_t CO_CANinit(
        void                   *CANdriverState,
        uint16_t                bitRate)
{
    CO_ReturnError_t err;

    CO->CANmodule[0]->CANnormal = false;
    CO_CANsetConfigurationMode(CANdriverState);

    err = CO_CANmodule_init(
            CO->CANmodule[0],
            CANdriverState,
            CO_CANmodule_rxArray0,
            CO_RXCAN_NO_MSGS,
            CO_CANmodule_txArray0,
            CO_TXCAN_NO_MSGS,
            bitRate);

    return err;
}


/******************************************************************************/
#if CO_NO_LSS_SERVER == 1
CO_ReturnError_t CO_LSSinit(
        uint8_t                 nodeId,
        uint16_t                bitRate)
{
    CO_LSS_address_t lssAddress;
    CO_ReturnError_t err;

    lssAddress.identity.productCode = OD_identity.productCode;
    lssAddress.identity.revisionNumber = OD_identity.revisionNumber;
    lssAddress.identity.serialNumber = OD_identity.serialNumber;
    lssAddress.identity.vendorID = OD_identity.vendorID;
    err = CO_LSSslave_init(
            CO->LSSslave,
            lssAddress,
            bitRate,
            nodeId,
            CO->CANmodule[0],
            CO_RXCAN_LSS,
            CO_CAN_ID_LSS_SRV,
            CO->CANmodule[0],
            CO_TXCAN_LSS,
            CO_CAN_ID_LSS_CLI);

    return err;
}
#endif /* CO_NO_LSS_SERVER == 1 */


/******************************************************************************/
CO_ReturnError_t CO_CANopenInit(
        uint8_t                 nodeId)
{
    int16_t i;
    CO_ReturnError_t err;

    /* Verify CANopen Node-ID */
    if(nodeId<1 || nodeId>127) {
        return CO_ERROR_PARAMETERS;
    }

    for (i=0; i<CO_NO_SDO_SERVER; i++)
    {
        uint32_t COB_IDClientToServer;
        uint32_t COB_IDServerToClient;
        if(i==0){
            /*Default SDO server must be located at first index*/
            COB_IDClientToServer = CO_CAN_ID_RSDO + nodeId;
            COB_IDServerToClient = CO_CAN_ID_TSDO + nodeId;
        }else{
            COB_IDClientToServer = OD_SDOServerParameter[i].COB_IDClientToServer;
            COB_IDServerToClient = OD_SDOServerParameter[i].COB_IDServerToClient;
        }

        err = CO_SDO_init(
                CO->SDO[i],
                COB_IDClientToServer,
                COB_IDServerToClient,
                OD_H1200_SDO_SERVER_PARAM+i,
                i==0 ? 0 : CO->SDO[0],
               &CO_OD[0],
                CO_OD_NoOfElements,
                CO_SDO_ODExtensions,
                nodeId,
                CO->CANmodule[0],
                CO_RXCAN_SDO_SRV+i,
                CO->CANmodule[0],
                CO_TXCAN_SDO_SRV+i);
    }

    if(err){return err;}


    err = CO_EM_init(
            CO->em,
            CO->emPr,
            CO->SDO[0],
           &OD_errorStatusBits[0],
            ODL_errorStatusBits_stringLength,
           &OD_errorRegister,
           &OD_preDefinedErrorField[0],
            ODL_preDefinedErrorField_arrayLength,
            CO->CANmodule[0],
            CO_RXCAN_EMERG,
            CO->CANmodule[0],
            CO_TXCAN_EMERG,
            (uint16_t)CO_CAN_ID_EMERGENCY + nodeId);

    if(err){return err;}


    err = CO_NMT_init(
            CO->NMT,
            CO->emPr,
            nodeId,
            500,
            CO->CANmodule[0],
            CO_RXCAN_NMT,
            CO_CAN_ID_NMT_SERVICE,
            CO->CANmodule[0],
            CO_TXCAN_HB,
            CO_CAN_ID_HEARTBEAT + nodeId);

    if(err){return err;}


#if CO_NO_NMT_MASTER == 1
    NMTM_txBuff = CO_CANtxBufferInit(/* return pointer to 8-byte CAN data buffer, which should be populated */
            CO->CANmodule[0], /* pointer to CAN module used for sending this message */
            CO_TXCAN_NMT,     /* index of specific buffer inside CAN module */
            0x0000,           /* CAN identifier */
            0,                /* rtr */
            2,                /* number of data bytes */
            0);               /* synchronous message flag bit */
#endif
#if CO_NO_LSS_CLIENT == 1
    err = CO_LSSmaster_init(
            CO->LSSmaster,
            CO_LSSmaster_DEFAULT_TIMEOUT,
            CO->CANmodule[0],
            CO_RXCAN_LSS,
            CO_CAN_ID_LSS_CLI,
            CO->CANmodule[0],
            CO_TXCAN_LSS,
            CO_CAN_ID_LSS_SRV);

    if(err){return err;}

#endif

#if CO_NO_SYNC == 1
    err = CO_SYNC_init(
            CO->SYNC,
            CO->em,
            CO->SDO[0],
           &CO->NMT->operatingState,
            OD_COB_ID_SYNCMessage,
            OD_communicationCyclePeriod,
            OD_synchronousCounterOverflowValue,
            CO->CANmodule[0],
            CO_RXCAN_SYNC,
            CO->CANmodule[0],
            CO_TXCAN_SYNC);

    if(err){return err;}
#endif

    err = CO_TIME_init(
            CO->TIME,
            CO->em,
            CO->SDO[0],
            &CO->NMT->operatingState,
            OD_COB_ID_TIME,
            0,
            CO->CANmodule[0],
            CO_RXCAN_TIME,
            CO->CANmodule[0],
            CO_TXCAN_TIME);

    if(err){return err;}

    for(i=0; i<CO_NO_RPDO; i++){
        CO_CANmodule_t *CANdevRx = CO->CANmodule[0];
        uint16_t CANdevRxIdx = CO_RXCAN_RPDO + i;

        err = CO_RPDO_init(
                CO->RPDO[i],
                CO->em,
                CO->SDO[0],
                CO->SYNC,
               &CO->NMT->operatingState,
                nodeId,
                ((i<4) ? (CO_CAN_ID_RPDO_1+i*0x100) : 0),
                0,
                (CO_RPDOCommPar_t*) &OD_RPDOCommunicationParameter[i],
                (CO_RPDOMapPar_t*) &OD_RPDOMappingParameter[i],
                OD_H1400_RXPDO_1_PARAM+i,
                OD_H1600_RXPDO_1_MAPPING+i,
                CANdevRx,
                CANdevRxIdx);

        if(err){return err;}
    }

    for(i=0; i<CO_NO_TPDO; i++){
        err = CO_TPDO_init(
                CO->TPDO[i],
                CO->em,
                CO->SDO[0],
                CO->SYNC,
               &CO->NMT->operatingState,
                nodeId,
                ((i<4) ? (CO_CAN_ID_TPDO_1+i*0x100) : 0),
                0,
                (CO_TPDOCommPar_t*) &OD_TPDOCommunicationParameter[i],
                (CO_TPDOMapPar_t*) &OD_TPDOMappingParameter[i],
                OD_H1800_TXPDO_1_PARAM+i,
                OD_H1A00_TXPDO_1_MAPPING+i,
                CO->CANmodule[0],
                CO_TXCAN_TPDO+i);

        if(err){return err;}
    }


    err = CO_HBconsumer_init(
            CO->HBcons,
            CO->em,
            CO->SDO[0],
           &OD_consumerHeartbeatTime[0],
            CO_HBcons_monitoredNodes,
            CO_NO_HB_CONS,
            CO->CANmodule[0],
            CO_RXCAN_CONS_HB);

    if(err){return err;}


#if CO_NO_SDO_CLIENT != 0

    for(i=0; i<CO_NO_SDO_CLIENT; i++){

        err = CO_SDOclient_init(
                CO->SDOclient[i],
                CO->SDO[0],
                (CO_SDOclientPar_t*) &OD_SDOClientParameter[i],
                CO->CANmodule[0],
                CO_RXCAN_SDO_CLI+i,
                CO->CANmodule[0],
                CO_TXCAN_SDO_CLI+i);

        if(err){return err;}

    }
#endif


#if CO_NO_TRACE > 0
    for(i=0; i<CO_NO_TRACE; i++) {
        CO_trace_init(
            CO->trace[i],
            CO->SDO[0],
            OD_traceConfig[i].axisNo,
            CO_traceTimeBuffers[i],
            CO_traceValueBuffers[i],
            CO_traceBufferSize[i],
            &OD_traceConfig[i].map,
            &OD_traceConfig[i].format,
            &OD_traceConfig[i].trigger,
            &OD_traceConfig[i].threshold,
            &OD_trace[i].value,
            &OD_trace[i].min,
            &OD_trace[i].max,
            &OD_trace[i].triggerTime,
            OD_INDEX_TRACE_CONFIG + i,
            OD_INDEX_TRACE + i);
    }
#endif

    return CO_ERROR_NO;
}


/******************************************************************************/
CO_ReturnError_t CO_init(
        void                   *CANdriverState,
        uint8_t                 nodeId,
        uint16_t                bitRate)
{
    CO_ReturnError_t err;

    err = CO_new();
    if (err) {
        return err;
    }

    err = CO_CANinit(CANdriverState, bitRate);
    if (err) {
        CO_delete(CANdriverState);
        return err;
    }

    err = CO_CANopenInit(nodeId);
    if (err) {
        CO_delete(CANdriverState);
        return err;
    }

    return CO_ERROR_NO;
}


/******************************************************************************/
void CO_delete(void *CANdriverState){
#ifndef CO_USE_GLOBALS
    int16_t i;
#endif

    CO_CANsetConfigurationMode(CANdriverState);
    CO_CANmodule_disable(CO->CANmodule[0]);

#ifndef CO_USE_GLOBALS
  #if CO_NO_TRACE > 0
      for(i=0; i<CO_NO_TRACE; i++) {
          free(CO->trace[i]);
          free(CO_traceTimeBuffers[i]);
          free(CO_traceValueBuffers[i]);
      }
  #endif
  #if CO_NO_SDO_CLIENT != 0
      for(i=0; i<CO_NO_SDO_CLIENT; i++) {
          free(CO->SDOclient[i]);
      }
  #endif
  #if CO_NO_LSS_SERVER == 1
    free(CO->LSSslave);
  #endif
  #if CO_NO_LSS_CLIENT == 1
    free(CO->LSSmaster);
  #endif
    free(CO_HBcons_monitoredNodes);
    free(CO->HBcons);
    for(i=0; i<CO_NO_RPDO; i++){
        free(CO->RPDO[i]);
    }
    for(i=0; i<CO_NO_TPDO; i++){
        free(CO->TPDO[i]);
    }
  #if CO_NO_SYNC == 1
    free(CO->SYNC);
  #endif
    free(CO->TIME);
    free(CO->NMT);
    free(CO->emPr);
    free(CO->em);
    free(CO_SDO_ODExtensions);
    for(i=0; i<CO_NO_SDO_SERVER; i++){
        free(CO->SDO[i]);
    }
    free(CO_CANmodule_txArray0);
    free(CO_CANmodule_rxArray0);
    free(CO->CANmodule[0]);
    CO = NULL;
#endif
}


/******************************************************************************/
CO_NMT_reset_cmd_t CO_process(
        CO_t                   *co,
        uint16_t                timeDifference_ms,
        uint16_t               *timerNext_ms)
{
    uint8_t i;
    bool_t NMTisPreOrOperational = false;
    CO_NMT_reset_cmd_t reset = CO_RESET_NOT;
#ifdef CO_USE_LEDS
    static uint16_t ms50 = 0;
#endif /* CO_USE_LEDS */

    if(co->NMT->operatingState == CO_NMT_PRE_OPERATIONAL || co->NMT->operatingState == CO_NMT_OPERATIONAL)
        NMTisPreOrOperational = true;

#ifdef CO_USE_LEDS
    ms50 += timeDifference_ms;
    if(ms50 >= 50){
        ms50 -= 50;
        CO_NMT_blinkingProcess50ms(co->NMT);
    }
#endif /* CO_USE_LEDS */
    if(timerNext_ms != NULL){
        if(*timerNext_ms > 50){
            *timerNext_ms = 50;
        }
    }


    for(i=0; i<CO_NO_SDO_SERVER; i++){
        CO_SDO_process(
                co->SDO[i],
                NMTisPreOrOperational,
                timeDifference_ms,
                1000,
                timerNext_ms);
    }

    CO_EM_process(
            co->emPr,
            NMTisPreOrOperational,
            timeDifference_ms * 10,
            OD_inhibitTimeEMCY,
            timerNext_ms);


    reset = CO_NMT_process(
            co->NMT,
            timeDifference_ms,
            OD_producerHeartbeatTime,
            OD_NMTStartup,
            OD_errorRegister,
            OD_errorBehavior,
            timerNext_ms);


    CO_HBconsumer_process(
            co->HBcons,
            NMTisPreOrOperational,
            timeDifference_ms);


    CO_TIME_process(
<<<<<<< HEAD
            co->TIME, 
=======
            CO->TIME,
>>>>>>> dadf5023
            timeDifference_ms);

    return reset;
}


/******************************************************************************/
#if CO_NO_SYNC == 1
bool_t CO_process_SYNC(
        CO_t                   *co,
        uint32_t                timeDifference_us)
{
    bool_t syncWas = false;

    switch(CO_SYNC_process(co->SYNC, timeDifference_us, OD_synchronousWindowLength)){
        case 1:     //immediately after the SYNC message
            syncWas = true;
            break;
        case 2:     //outside SYNC window
            CO_CANclearPendingSyncPDOs(co->CANmodule[0]);
            break;
    }

    return syncWas;
}
#endif

/******************************************************************************/
void CO_process_RPDO(
        CO_t                   *co,
        bool_t                  syncWas)
{
    int16_t i;

    for(i=0; i<CO_NO_RPDO; i++){
        CO_RPDO_process(co->RPDO[i], syncWas);
    }
}


/******************************************************************************/
void CO_process_TPDO(
        CO_t                   *co,
        bool_t                  syncWas,
        uint32_t                timeDifference_us)
{
    int16_t i;

    /* Verify PDO Change Of State and process PDOs */
    for(i=0; i<CO_NO_TPDO; i++){
        if(!co->TPDO[i]->sendRequest) 
            co->TPDO[i]->sendRequest = CO_TPDOisCOS(co->TPDO[i]);
        CO_TPDO_process(co->TPDO[i], syncWas, timeDifference_us);
    }
}<|MERGE_RESOLUTION|>--- conflicted
+++ resolved
@@ -858,11 +858,7 @@
 
 
     CO_TIME_process(
-<<<<<<< HEAD
-            co->TIME, 
-=======
-            CO->TIME,
->>>>>>> dadf5023
+            co->TIME,
             timeDifference_ms);
 
     return reset;
