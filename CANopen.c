/*
 * Main CANopen stack file. It combines Object dictionary (CO_OD) and all other
 * CANopen source files. Configuration information are read from CO_OD.h file.
 *
 * @file        CANopen.c
 * @ingroup     CO_CANopen
 * @author      Janez Paternoster
 * @copyright   2010 - 2015 Janez Paternoster
 *
 * This file is part of CANopenNode, an opensource CANopen Stack.
 * Project home page is <https://github.com/CANopenNode/CANopenNode>.
 * For more information on CANopen see <http://www.can-cia.org/>.
 *
 * CANopenNode is free and open source software: you can redistribute
 * it and/or modify it under the terms of the GNU General Public License
 * as published by the Free Software Foundation, either version 2 of the
 * License, or (at your option) any later version.
 *
 * This program is distributed in the hope that it will be useful,
 * but WITHOUT ANY WARRANTY; without even the implied warranty of
 * MERCHANTABILITY or FITNESS FOR A PARTICULAR PURPOSE. See the
 * GNU General Public License for more details.
 *
 * You should have received a copy of the GNU General Public License
 * along with this program. If not, see <http://www.gnu.org/licenses/>.
 *
 * Following clarification and special exception to the GNU General Public
 * License is included to the distribution terms of CANopenNode:
 *
 * Linking this library statically or dynamically with other modules is
 * making a combined work based on this library. Thus, the terms and
 * conditions of the GNU General Public License cover the whole combination.
 *
 * As a special exception, the copyright holders of this library give
 * you permission to link this library with independent modules to
 * produce an executable, regardless of the license terms of these
 * independent modules, and to copy and distribute the resulting
 * executable under terms of your choice, provided that you also meet,
 * for each linked independent module, the terms and conditions of the
 * license of that module. An independent module is a module which is
 * not derived from or based on this library. If you modify this
 * library, you may extend this exception to your version of the
 * library, but you are not obliged to do so. If you do not wish
 * to do so, delete this exception statement from your version.
 */


#include "CANopen.h"


/* If defined, global variables will be used, otherwise CANopen objects will
   be generated with calloc(). */
/* #define CO_USE_GLOBALS */

/* If defined, the user provides an own implemetation for calculating the
 * CRC16 CCITT checksum. */
/* #define CO_USE_OWN_CRC16 */

#ifndef CO_USE_GLOBALS
    #include <stdlib.h> /*  for malloc, free */
    static uint32_t CO_memoryUsed = 0; /* informative */
#endif


/* Global variables ***********************************************************/
    extern const CO_OD_entry_t CO_OD[CO_OD_NoOfElements];  /* Object Dictionary array */
    static CO_t COO;
    CO_t *CO = NULL;

    static CO_CANrx_t          *CO_CANmodule_rxArray0;
    static CO_CANtx_t          *CO_CANmodule_txArray0;
    static CO_OD_extension_t   *CO_SDO_ODExtensions;
    static CO_HBconsNode_t     *CO_HBcons_monitoredNodes;
#if CO_NO_TRACE > 0
    static uint32_t            *CO_traceTimeBuffers[CO_NO_TRACE];
    static int32_t             *CO_traceValueBuffers[CO_NO_TRACE];
  #ifdef CO_USE_GLOBALS
  #ifndef CO_TRACE_BUFFER_SIZE_FIXED
    #define CO_TRACE_BUFFER_SIZE_FIXED 100
  #endif
  #endif
#endif


/* Verify features from CO_OD *************************************************/
    /* generate error, if features are not correctly configured for this project */
    #if        CO_NO_NMT_MASTER                           >  1     \
            || CO_NO_SYNC                                 != 1     \
            || CO_NO_EMERGENCY                            != 1     \
            || CO_NO_SDO_SERVER                           == 0     \
            || CO_NO_TIME                                 >  1     \
            || CO_NO_SDO_CLIENT                           > 128    \
            || (CO_NO_RPDO < 1 || CO_NO_RPDO > 0x200)              \
            || (CO_NO_TPDO < 1 || CO_NO_TPDO > 0x200)              \
            || ODL_consumerHeartbeatTime_arrayLength      == 0     \
            || ODL_errorStatusBits_stringLength           < 10     \
            || CO_NO_LSS_SERVER                           >  1     \
            || CO_NO_LSS_CLIENT                           >  1     \
            || (CO_NO_LSS_SERVER > 0 && CO_NO_LSS_CLIENT > 0)
        #error Features from CO_OD.h file are not corectly configured for this project!
    #endif


/* Indexes for CANopenNode message objects ************************************/
    #ifdef ODL_consumerHeartbeatTime_arrayLength
        #define CO_NO_HB_CONS   ODL_consumerHeartbeatTime_arrayLength
    #else
        #define CO_NO_HB_CONS   0
    #endif
    #define CO_NO_HB_PROD      1                                      /*  Producer Heartbeat Cont */

    #define CO_RXCAN_NMT       0                                      /*  index for NMT message */
    #define CO_RXCAN_SYNC      1                                      /*  index for SYNC message */
    #define CO_RXCAN_EMERG    (CO_RXCAN_SYNC+CO_NO_SYNC)              /*  index for Emergency message */
    #define CO_RXCAN_TIME     (CO_RXCAN_EMERG+CO_NO_EMERGENCY)        /*  index for TIME message */
    #define CO_RXCAN_RPDO     (CO_RXCAN_TIME+CO_NO_TIME)              /*  start index for RPDO messages */
    #define CO_RXCAN_SDO_SRV  (CO_RXCAN_RPDO+CO_NO_RPDO)              /*  start index for SDO server message (request) */
    #define CO_RXCAN_SDO_CLI  (CO_RXCAN_SDO_SRV+CO_NO_SDO_SERVER)     /*  start index for SDO client message (response) */
    #define CO_RXCAN_CONS_HB  (CO_RXCAN_SDO_CLI+CO_NO_SDO_CLIENT)     /*  start index for Heartbeat Consumer messages */
    #define CO_RXCAN_LSS      (CO_RXCAN_CONS_HB+CO_NO_HB_CONS)        /*  index for LSS rx message */
    /* total number of received CAN messages */
    #define CO_RXCAN_NO_MSGS (1+CO_NO_SYNC+CO_NO_EMERGENCY+CO_NO_TIME+CO_NO_RPDO+CO_NO_SDO_SERVER+CO_NO_SDO_CLIENT+CO_NO_HB_CONS)

    #define CO_TXCAN_NMT       0                                      /*  index for NMT master message */
    #define CO_TXCAN_SYNC      CO_TXCAN_NMT+CO_NO_NMT_MASTER          /*  index for SYNC message */
    #define CO_TXCAN_EMERG    (CO_TXCAN_SYNC+CO_NO_SYNC)              /*  index for Emergency message */
    #define CO_TXCAN_TIME     (CO_TXCAN_EMERG+CO_NO_EMERGENCY)        /*  index for TIME message */
    #define CO_TXCAN_TPDO     (CO_TXCAN_TIME+CO_NO_TIME)              /*  start index for TPDO messages */
    #define CO_TXCAN_SDO_SRV  (CO_TXCAN_TPDO+CO_NO_TPDO)              /*  start index for SDO server message (response) */
    #define CO_TXCAN_SDO_CLI  (CO_TXCAN_SDO_SRV+CO_NO_SDO_SERVER)     /*  start index for SDO client message (request) */
    #define CO_TXCAN_HB       (CO_TXCAN_SDO_CLI+CO_NO_SDO_CLIENT)     /*  index for Heartbeat message */
    #define CO_TXCAN_LSS      (CO_TXCAN_HB+CO_NO_HB_PROD)             /*  index for LSS tx message */
    /* total number of transmitted CAN messages */
    #define CO_TXCAN_NO_MSGS (CO_NO_NMT_MASTER+CO_NO_SYNC+CO_NO_EMERGENCY+CO_NO_TIME+CO_NO_TPDO+CO_NO_SDO_SERVER+CO_NO_SDO_CLIENT+CO_NO_HB_PROD+CO_NO_LSS_SERVER+CO_NO_LSS_CLIENT)


#ifdef CO_USE_GLOBALS
    static CO_CANmodule_t       COO_CANmodule;
    static CO_CANrx_t           COO_CANmodule_rxArray0[CO_RXCAN_NO_MSGS];
    static CO_CANtx_t           COO_CANmodule_txArray0[CO_TXCAN_NO_MSGS];
    static CO_SDO_t             COO_SDO[CO_NO_SDO_SERVER];
    static CO_OD_extension_t    COO_SDO_ODExtensions[CO_OD_NoOfElements];
    static CO_EM_t              COO_EM;
    static CO_EMpr_t            COO_EMpr;
    static CO_NMT_t             COO_NMT;
    static CO_SYNC_t            COO_SYNC;
    static CO_TIME_t            COO_TIME;
    static CO_RPDO_t            COO_RPDO[CO_NO_RPDO];
    static CO_TPDO_t            COO_TPDO[CO_NO_TPDO];
    static CO_HBconsumer_t      COO_HBcons;
    static CO_HBconsNode_t      COO_HBcons_monitoredNodes[CO_NO_HB_CONS];
#if CO_NO_LSS_SERVER == 1
    static CO_LSSslave_t        CO0_LSSslave;
#endif
#if CO_NO_LSS_CLIENT == 1
    static CO_LSSmaster_t       CO0_LSSmaster;
#endif
#if CO_NO_SDO_CLIENT != 0
    static CO_SDOclient_t       COO_SDOclient[CO_NO_SDO_CLIENT];
#endif
#if CO_NO_TRACE > 0
    static CO_trace_t           COO_trace[CO_NO_TRACE];
    static uint32_t             COO_traceTimeBuffers[CO_NO_TRACE][CO_TRACE_BUFFER_SIZE_FIXED];
    static int32_t              COO_traceValueBuffers[CO_NO_TRACE][CO_TRACE_BUFFER_SIZE_FIXED];
#endif
#endif

/* These declarations here are needed in the case the switches for the project 
    change the visibility in the headers in a way that the compiler doesn't see an declaration anymore */

#if CO_NO_LSS_SERVER == 0 /* LSS Server means LSS slave */

CO_ReturnError_t CO_new(void);

CO_ReturnError_t CO_CANinit(
        void                   *CANdriverState,
        uint16_t                bitRate);

CO_ReturnError_t CO_LSSinit(
        uint8_t                 nodeId,
        uint16_t                bitRate);

CO_ReturnError_t CO_CANopenInit(
        uint8_t                 nodeId);

#else /* CO_NO_LSS_SERVER == 0 */

CO_ReturnError_t CO_init(
        void                   *CANdriverState,
        uint8_t                 nodeId,
        uint16_t                bitRate);

#endif /* CO_NO_LSS_SERVER == 0 */


/* Helper function for NMT master *********************************************/
#if CO_NO_NMT_MASTER == 1
    CO_CANtx_t *NMTM_txBuff = 0;

    CO_ReturnError_t CO_sendNMTcommand(CO_t *CO_this, uint8_t command, uint8_t nodeID){
        if(NMTM_txBuff == 0){
            /* error, CO_CANtxBufferInit() was not called for this buffer. */
            return CO_ERROR_TX_UNCONFIGURED; /* -11 */
        }
        NMTM_txBuff->data[0] = command;
        NMTM_txBuff->data[1] = nodeID;

        /* Protect access to NMT operatingState and resetCommand */
        CO_LOCK_NMT();

        /* Apply NMT command also to this node, if set so. */
        if(nodeID == 0 || nodeID == CO_this->NMT->nodeId){
            switch(command){
                case CO_NMT_ENTER_OPERATIONAL:
                    if((*CO_this->NMT->emPr->errorRegister) == 0) {
                        CO_this->NMT->operatingState = CO_NMT_OPERATIONAL;
                    }
                    break;
                case CO_NMT_ENTER_STOPPED:
                    CO_this->NMT->operatingState = CO_NMT_STOPPED;
                    break;
                case CO_NMT_ENTER_PRE_OPERATIONAL:
                    CO_this->NMT->operatingState = CO_NMT_PRE_OPERATIONAL;
                    break;
                case CO_NMT_RESET_NODE:
                    CO_this->NMT->resetCommand = CO_RESET_APP;
                    break;
                case CO_NMT_RESET_COMMUNICATION:
                    CO_this->NMT->resetCommand = CO_RESET_COMM;
                    break;
            }
        }

<<<<<<< HEAD
        return CO_CANsend(CO_this->CANmodule[0], NMTM_txBuff); /* 0 = success */
=======
        CO_UNLOCK_NMT();

        return CO_CANsend(CO->CANmodule[0], NMTM_txBuff); /* 0 = success */
>>>>>>> 05245f22
    }
#endif


#if CO_NO_TRACE > 0
static uint32_t CO_traceBufferSize[CO_NO_TRACE];
#endif

/******************************************************************************/
CO_ReturnError_t CO_new(void)
{
    int16_t i;
#ifndef CO_USE_GLOBALS
    uint16_t errCnt;
#endif

    /* Verify parameters from CO_OD */
    if(   sizeof(OD_TPDOCommunicationParameter_t) != sizeof(CO_TPDOCommPar_t)
       || sizeof(OD_TPDOMappingParameter_t) != sizeof(CO_TPDOMapPar_t)
       || sizeof(OD_RPDOCommunicationParameter_t) != sizeof(CO_RPDOCommPar_t)
       || sizeof(OD_RPDOMappingParameter_t) != sizeof(CO_RPDOMapPar_t))
    {
        return CO_ERROR_PARAMETERS;
    }

    #if CO_NO_SDO_CLIENT != 0
    if(sizeof(OD_SDOClientParameter_t) != sizeof(CO_SDOclientPar_t)){
        return CO_ERROR_PARAMETERS;
    }
    #endif


    /* Initialize CANopen object */
#ifdef CO_USE_GLOBALS
    CO = &COO;

    CO->CANmodule[0]                    = &COO_CANmodule;
    CO_CANmodule_rxArray0               = &COO_CANmodule_rxArray0[0];
    CO_CANmodule_txArray0               = &COO_CANmodule_txArray0[0];
    for(i=0; i<CO_NO_SDO_SERVER; i++)
        CO->SDO[i]                      = &COO_SDO[i];
    CO_SDO_ODExtensions                 = &COO_SDO_ODExtensions[0];
    CO->em                              = &COO_EM;
    CO->emPr                            = &COO_EMpr;
    CO->NMT                             = &COO_NMT;
    CO->SYNC                            = &COO_SYNC;
    CO->TIME                            = &COO_TIME;
    for(i=0; i<CO_NO_RPDO; i++)
        CO->RPDO[i]                     = &COO_RPDO[i];
    for(i=0; i<CO_NO_TPDO; i++)
        CO->TPDO[i]                     = &COO_TPDO[i];
    CO->HBcons                          = &COO_HBcons;
    CO_HBcons_monitoredNodes            = &COO_HBcons_monitoredNodes[0];
  #if CO_NO_LSS_SERVER == 1
    CO->LSSslave                        = &CO0_LSSslave;
  #endif
  #if CO_NO_LSS_CLIENT == 1
    CO->LSSmaster                       = &CO0_LSSmaster;
  #endif
  #if CO_NO_SDO_CLIENT != 0
    for(i=0; i<CO_NO_SDO_CLIENT; i++) {
      CO->SDOclient[i]                  = &COO_SDOclient[i];
    }
  #endif
  #if CO_NO_TRACE > 0
    for(i=0; i<CO_NO_TRACE; i++) {
        CO->trace[i]                    = &COO_trace[i];
        CO_traceTimeBuffers[i]          = &COO_traceTimeBuffers[i][0];
        CO_traceValueBuffers[i]         = &COO_traceValueBuffers[i][0];
        CO_traceBufferSize[i]           = CO_TRACE_BUFFER_SIZE_FIXED;
    }
  #endif
#else
    if(CO == NULL){    /* Use malloc only once */
        CO = &COO;
        CO->CANmodule[0]                    = (CO_CANmodule_t *)    calloc(1, sizeof(CO_CANmodule_t));
        CO_CANmodule_rxArray0               = (CO_CANrx_t *)        calloc(CO_RXCAN_NO_MSGS, sizeof(CO_CANrx_t));
        CO_CANmodule_txArray0               = (CO_CANtx_t *)        calloc(CO_TXCAN_NO_MSGS, sizeof(CO_CANtx_t));
        for(i=0; i<CO_NO_SDO_SERVER; i++){
            CO->SDO[i]                      = (CO_SDO_t *)          calloc(1, sizeof(CO_SDO_t));
        }
        CO_SDO_ODExtensions                 = (CO_OD_extension_t*)  calloc(CO_OD_NoOfElements, sizeof(CO_OD_extension_t));
        CO->em                              = (CO_EM_t *)           calloc(1, sizeof(CO_EM_t));
        CO->emPr                            = (CO_EMpr_t *)         calloc(1, sizeof(CO_EMpr_t));
        CO->NMT                             = (CO_NMT_t *)          calloc(1, sizeof(CO_NMT_t));
        CO->SYNC                            = (CO_SYNC_t *)         calloc(1, sizeof(CO_SYNC_t));
        CO->TIME                            = (CO_TIME_t *)         calloc(1, sizeof(CO_TIME_t));
        for(i=0; i<CO_NO_RPDO; i++){
            CO->RPDO[i]                     = (CO_RPDO_t *)         calloc(1, sizeof(CO_RPDO_t));
        }
        for(i=0; i<CO_NO_TPDO; i++){
            CO->TPDO[i]                     = (CO_TPDO_t *)         calloc(1, sizeof(CO_TPDO_t));
        }
        CO->HBcons                          = (CO_HBconsumer_t *)   calloc(1, sizeof(CO_HBconsumer_t));
        CO_HBcons_monitoredNodes            = (CO_HBconsNode_t *)   calloc(CO_NO_HB_CONS, sizeof(CO_HBconsNode_t));
      #if CO_NO_LSS_SERVER == 1
        CO->LSSslave                        = (CO_LSSslave_t *)     calloc(1, sizeof(CO_LSSslave_t));
      #endif
      #if CO_NO_LSS_CLIENT == 1
        CO->LSSmaster                       = (CO_LSSmaster_t *)    calloc(1, sizeof(CO_LSSmaster_t));
      #endif
      #if CO_NO_SDO_CLIENT != 0
        for(i=0; i<CO_NO_SDO_CLIENT; i++){
            CO->SDOclient[i]                = (CO_SDOclient_t *)    calloc(1, sizeof(CO_SDOclient_t));
        }
      #endif
      #if CO_NO_TRACE > 0
        for(i=0; i<CO_NO_TRACE; i++) {
            CO->trace[i]                    = (CO_trace_t *)        calloc(1, sizeof(CO_trace_t));
            CO_traceTimeBuffers[i]          = (uint32_t *)          calloc(OD_traceConfig[i].size, sizeof(uint32_t));
            CO_traceValueBuffers[i]         = (int32_t *)           calloc(OD_traceConfig[i].size, sizeof(int32_t));
            if(CO_traceTimeBuffers[i] != NULL && CO_traceValueBuffers[i] != NULL) {
                CO_traceBufferSize[i] = OD_traceConfig[i].size;
            } else {
                CO_traceBufferSize[i] = 0;
            }
        }
      #endif
    }

    CO_memoryUsed = sizeof(CO_CANmodule_t)
                  + sizeof(CO_CANrx_t) * CO_RXCAN_NO_MSGS
                  + sizeof(CO_CANtx_t) * CO_TXCAN_NO_MSGS
                  + sizeof(CO_SDO_t) * CO_NO_SDO_SERVER
                  + sizeof(CO_OD_extension_t) * CO_OD_NoOfElements
                  + sizeof(CO_EM_t)
                  + sizeof(CO_EMpr_t)
                  + sizeof(CO_NMT_t)
                  + sizeof(CO_SYNC_t)
                  + sizeof(CO_TIME_t)
                  + sizeof(CO_RPDO_t) * CO_NO_RPDO
                  + sizeof(CO_TPDO_t) * CO_NO_TPDO
                  + sizeof(CO_HBconsumer_t)
                  + sizeof(CO_HBconsNode_t) * CO_NO_HB_CONS
  #if CO_NO_LSS_SERVER == 1
                  + sizeof(CO_LSSslave_t)
  #endif
  #if CO_NO_LSS_CLIENT == 1
                  + sizeof(CO_LSSmaster_t)
  #endif
  #if CO_NO_SDO_CLIENT != 0
                  + sizeof(CO_SDOclient_t) * CO_NO_SDO_CLIENT
  #endif
                  + 0;
  #if CO_NO_TRACE > 0
    CO_memoryUsed += sizeof(CO_trace_t) * CO_NO_TRACE;
    for(i=0; i<CO_NO_TRACE; i++) {
        CO_memoryUsed += CO_traceBufferSize[i] * 8;
    }
  #endif

    errCnt = 0;
    if(CO->CANmodule[0]                 == NULL) errCnt++;
    if(CO_CANmodule_rxArray0            == NULL) errCnt++;
    if(CO_CANmodule_txArray0            == NULL) errCnt++;
    for(i=0; i<CO_NO_SDO_SERVER; i++){
        if(CO->SDO[i]                   == NULL) errCnt++;
    }
    if(CO_SDO_ODExtensions              == NULL) errCnt++;
    if(CO->em                           == NULL) errCnt++;
    if(CO->emPr                         == NULL) errCnt++;
    if(CO->NMT                          == NULL) errCnt++;
    if(CO->SYNC                         == NULL) errCnt++;
    if(CO->TIME                     	== NULL) errCnt++;
    for(i=0; i<CO_NO_RPDO; i++){
        if(CO->RPDO[i]                  == NULL) errCnt++;
    }
    for(i=0; i<CO_NO_TPDO; i++){
        if(CO->TPDO[i]                  == NULL) errCnt++;
    }
    if(CO->HBcons                       == NULL) errCnt++;
    if(CO_HBcons_monitoredNodes         == NULL) errCnt++;
  #if CO_NO_LSS_SERVER == 1
    if(CO->LSSslave                     == NULL) errCnt++;
  #endif
  #if CO_NO_LSS_CLIENT == 1
    if(CO->LSSmaster                    == NULL) errCnt++;
  #endif
  #if CO_NO_SDO_CLIENT != 0
    for(i=0; i<CO_NO_SDO_CLIENT; i++){
        if(CO->SDOclient[i]             == NULL) errCnt++;
    }
  #endif
  #if CO_NO_TRACE > 0
    for(i=0; i<CO_NO_TRACE; i++) {
        if(CO->trace[i]                 == NULL) errCnt++;
    }
  #endif

    if(errCnt != 0) return CO_ERROR_OUT_OF_MEMORY;
#endif
    return CO_ERROR_NO;
}


/******************************************************************************/
CO_ReturnError_t CO_CANinit(
        void                   *CANdriverState,
        uint16_t                bitRate)
{
    CO_ReturnError_t err;

    CO->CANmodule[0]->CANnormal = false;
    CO_CANsetConfigurationMode(CANdriverState);

    err = CO_CANmodule_init(
            CO->CANmodule[0],
            CANdriverState,
            CO_CANmodule_rxArray0,
            CO_RXCAN_NO_MSGS,
            CO_CANmodule_txArray0,
            CO_TXCAN_NO_MSGS,
            bitRate);

    return err;
}


/******************************************************************************/
#if CO_NO_LSS_SERVER == 1
CO_ReturnError_t CO_LSSinit(
        uint8_t                 nodeId,
        uint16_t                bitRate)
{
    CO_LSS_address_t lssAddress;
    CO_ReturnError_t err;

    lssAddress.identity.productCode = OD_identity.productCode;
    lssAddress.identity.revisionNumber = OD_identity.revisionNumber;
    lssAddress.identity.serialNumber = OD_identity.serialNumber;
    lssAddress.identity.vendorID = OD_identity.vendorID;
    err = CO_LSSslave_init(
            CO->LSSslave,
            lssAddress,
            bitRate,
            nodeId,
            CO->CANmodule[0],
            CO_RXCAN_LSS,
            CO_CAN_ID_LSS_SRV,
            CO->CANmodule[0],
            CO_TXCAN_LSS,
            CO_CAN_ID_LSS_CLI);

    return err;
}
#endif /* CO_NO_LSS_SERVER == 1 */


/******************************************************************************/
CO_ReturnError_t CO_CANopenInit(
        uint8_t                 nodeId)
{
    int16_t i;
    CO_ReturnError_t err;

    /* Verify CANopen Node-ID */
    if(nodeId<1 || nodeId>127) {
        return CO_ERROR_PARAMETERS;
    }

    for (i=0; i<CO_NO_SDO_SERVER; i++)
    {
        uint32_t COB_IDClientToServer;
        uint32_t COB_IDServerToClient;
        if(i==0){
            /*Default SDO server must be located at first index*/
            COB_IDClientToServer = CO_CAN_ID_RSDO + nodeId;
            COB_IDServerToClient = CO_CAN_ID_TSDO + nodeId;
        }else{
            COB_IDClientToServer = OD_SDOServerParameter[i].COB_IDClientToServer;
            COB_IDServerToClient = OD_SDOServerParameter[i].COB_IDServerToClient;
        }

        err = CO_SDO_init(
                CO->SDO[i],
                COB_IDClientToServer,
                COB_IDServerToClient,
                OD_H1200_SDO_SERVER_PARAM+i,
                i==0 ? 0 : CO->SDO[0],
               &CO_OD[0],
                CO_OD_NoOfElements,
                CO_SDO_ODExtensions,
                nodeId,
                CO->CANmodule[0],
                CO_RXCAN_SDO_SRV+i,
                CO->CANmodule[0],
                CO_TXCAN_SDO_SRV+i);
    }

    if(err){return err;}


    err = CO_EM_init(
            CO->em,
            CO->emPr,
            CO->SDO[0],
           &OD_errorStatusBits[0],
            ODL_errorStatusBits_stringLength,
           &OD_errorRegister,
           &OD_preDefinedErrorField[0],
            ODL_preDefinedErrorField_arrayLength,
            CO->CANmodule[0],
            CO_RXCAN_EMERG,
            CO->CANmodule[0],
            CO_TXCAN_EMERG,
            (uint16_t)CO_CAN_ID_EMERGENCY + nodeId);

    if(err){return err;}


    err = CO_NMT_init(
            CO->NMT,
            CO->emPr,
            nodeId,
            500,
            CO->CANmodule[0],
            CO_RXCAN_NMT,
            CO_CAN_ID_NMT_SERVICE,
            CO->CANmodule[0],
            CO_TXCAN_HB,
            CO_CAN_ID_HEARTBEAT + nodeId);

    if(err){return err;}


#if CO_NO_NMT_MASTER == 1
    NMTM_txBuff = CO_CANtxBufferInit(/* return pointer to 8-byte CAN data buffer, which should be populated */
            CO->CANmodule[0], /* pointer to CAN module used for sending this message */
            CO_TXCAN_NMT,     /* index of specific buffer inside CAN module */
            0x0000,           /* CAN identifier */
            0,                /* rtr */
            2,                /* number of data bytes */
            0);               /* synchronous message flag bit */
#endif
#if CO_NO_LSS_CLIENT == 1
    err = CO_LSSmaster_init(
            CO->LSSmaster,
            CO_LSSmaster_DEFAULT_TIMEOUT,
            CO->CANmodule[0],
            CO_RXCAN_LSS,
            CO_CAN_ID_LSS_CLI,
            CO->CANmodule[0],
            CO_TXCAN_LSS,
            CO_CAN_ID_LSS_SRV);

    if(err){return err;}

#endif

    err = CO_SYNC_init(
            CO->SYNC,
            CO->em,
            CO->SDO[0],
           &CO->NMT->operatingState,
            OD_COB_ID_SYNCMessage,
            OD_communicationCyclePeriod,
            OD_synchronousCounterOverflowValue,
            CO->CANmodule[0],
            CO_RXCAN_SYNC,
            CO->CANmodule[0],
            CO_TXCAN_SYNC);

    if(err){return err;}

    err = CO_TIME_init(
            CO->TIME,
            CO->em,
            CO->SDO[0],
            &CO->NMT->operatingState,
            OD_COB_ID_TIME,
            0,
            CO->CANmodule[0],
            CO_RXCAN_TIME,
            CO->CANmodule[0],
            CO_TXCAN_TIME);

    if(err){return err;}
    
    for(i=0; i<CO_NO_RPDO; i++){
        CO_CANmodule_t *CANdevRx = CO->CANmodule[0];
        uint16_t CANdevRxIdx = CO_RXCAN_RPDO + i;

        err = CO_RPDO_init(
                CO->RPDO[i],
                CO->em,
                CO->SDO[0],
                CO->SYNC,
               &CO->NMT->operatingState,
                nodeId,
                ((i<4) ? (CO_CAN_ID_RPDO_1+i*0x100) : 0),
                0,
                (CO_RPDOCommPar_t*) &OD_RPDOCommunicationParameter[i],
                (CO_RPDOMapPar_t*) &OD_RPDOMappingParameter[i],
                OD_H1400_RXPDO_1_PARAM+i,
                OD_H1600_RXPDO_1_MAPPING+i,
                CANdevRx,
                CANdevRxIdx);

        if(err){return err;}
    }


    for(i=0; i<CO_NO_TPDO; i++){
        err = CO_TPDO_init(
                CO->TPDO[i],
                CO->em,
                CO->SDO[0],
               &CO->NMT->operatingState,
                nodeId,
                ((i<4) ? (CO_CAN_ID_TPDO_1+i*0x100) : 0),
                0,
                (CO_TPDOCommPar_t*) &OD_TPDOCommunicationParameter[i],
                (CO_TPDOMapPar_t*) &OD_TPDOMappingParameter[i],
                OD_H1800_TXPDO_1_PARAM+i,
                OD_H1A00_TXPDO_1_MAPPING+i,
                CO->CANmodule[0],
                CO_TXCAN_TPDO+i);

        if(err){return err;}
    }


    err = CO_HBconsumer_init(
            CO->HBcons,
            CO->em,
            CO->SDO[0],
           &OD_consumerHeartbeatTime[0],
            CO_HBcons_monitoredNodes,
            CO_NO_HB_CONS,
            CO->CANmodule[0],
            CO_RXCAN_CONS_HB);

    if(err){return err;}


#if CO_NO_SDO_CLIENT != 0

    for(i=0; i<CO_NO_SDO_CLIENT; i++){

        err = CO_SDOclient_init(
                CO->SDOclient[i],
                CO->SDO[0],
                (CO_SDOclientPar_t*) &OD_SDOClientParameter[i],
                CO->CANmodule[0],
                CO_RXCAN_SDO_CLI+i,
                CO->CANmodule[0],
                CO_TXCAN_SDO_CLI+i);

        if(err){return err;}

    }
#endif


#if CO_NO_TRACE > 0
    for(i=0; i<CO_NO_TRACE; i++) {
        CO_trace_init(
            CO->trace[i],
            CO->SDO[0],
            OD_traceConfig[i].axisNo,
            CO_traceTimeBuffers[i],
            CO_traceValueBuffers[i],
            CO_traceBufferSize[i],
            &OD_traceConfig[i].map,
            &OD_traceConfig[i].format,
            &OD_traceConfig[i].trigger,
            &OD_traceConfig[i].threshold,
            &OD_trace[i].value,
            &OD_trace[i].min,
            &OD_trace[i].max,
            &OD_trace[i].triggerTime,
            OD_INDEX_TRACE_CONFIG + i,
            OD_INDEX_TRACE + i);
    }
#endif

    return CO_ERROR_NO;
}


/******************************************************************************/
CO_ReturnError_t CO_init(
        void                   *CANdriverState,
        uint8_t                 nodeId,
        uint16_t                bitRate)
{
    CO_ReturnError_t err;

    err = CO_new();
    if (err) {
        return err;
    }

    err = CO_CANinit(CANdriverState, bitRate);
    if (err) {
        CO_delete(CANdriverState);
        return err;
    }

    err = CO_CANopenInit(nodeId);
    if (err) {
        CO_delete(CANdriverState);
        return err;
    }

    return CO_ERROR_NO;
}


/******************************************************************************/
void CO_delete(void *CANdriverState){
#ifndef CO_USE_GLOBALS
    int16_t i;
#endif

    CO_CANsetConfigurationMode(CANdriverState);
    CO_CANmodule_disable(CO->CANmodule[0]);

#ifndef CO_USE_GLOBALS
  #if CO_NO_TRACE > 0
      for(i=0; i<CO_NO_TRACE; i++) {
          free(CO->trace[i]);
          free(CO_traceTimeBuffers[i]);
          free(CO_traceValueBuffers[i]);
      }
  #endif
  #if CO_NO_SDO_CLIENT != 0
      for(i=0; i<CO_NO_SDO_CLIENT; i++) {
          free(CO->SDOclient[i]);
      }
  #endif
  #if CO_NO_LSS_SERVER == 1
    free(CO->LSSslave);
  #endif
  #if CO_NO_LSS_CLIENT == 1
    free(CO->LSSmaster);
  #endif
    free(CO_HBcons_monitoredNodes);
    free(CO->HBcons);
    for(i=0; i<CO_NO_RPDO; i++){
        free(CO->RPDO[i]);
    }
    for(i=0; i<CO_NO_TPDO; i++){
        free(CO->TPDO[i]);
    }
    free(CO->SYNC);
    free(CO->NMT);
    free(CO->emPr);
    free(CO->em);
    free(CO_SDO_ODExtensions);
    for(i=0; i<CO_NO_SDO_SERVER; i++){
        free(CO->SDO[i]);
    }
    free(CO_CANmodule_txArray0);
    free(CO_CANmodule_rxArray0);
    free(CO->CANmodule[0]);
    CO = NULL;
#endif
}


/******************************************************************************/
CO_NMT_reset_cmd_t CO_process(
        CO_t                   *CO_this,
        uint16_t                timeDifference_ms,
        uint16_t               *timerNext_ms)
{
    uint8_t i;
    bool_t NMTisPreOrOperational = false;
    CO_NMT_reset_cmd_t reset = CO_RESET_NOT;
#ifdef CO_USE_LEDS
    static uint16_t ms50 = 0;
#endif /* CO_USE_LEDS */

    if(CO_this->NMT->operatingState == CO_NMT_PRE_OPERATIONAL || CO_this->NMT->operatingState == CO_NMT_OPERATIONAL)
        NMTisPreOrOperational = true;

#ifdef CO_USE_LEDS
    ms50 += timeDifference_ms;
    if(ms50 >= 50){
        ms50 -= 50;
        CO_NMT_blinkingProcess50ms(CO_this->NMT);
    }
#endif /* CO_USE_LEDS */
    if(timerNext_ms != NULL){
        if(*timerNext_ms > 50){
            *timerNext_ms = 50;
        }
    }


    for(i=0; i<CO_NO_SDO_SERVER; i++){
        CO_SDO_process(
                CO_this->SDO[i],
                NMTisPreOrOperational,
                timeDifference_ms,
                1000,
                timerNext_ms);
    }

    CO_EM_process(
            CO_this->emPr,
            NMTisPreOrOperational,
            timeDifference_ms * 10,
            OD_inhibitTimeEMCY,
            timerNext_ms);


    reset = CO_NMT_process(
            CO_this->NMT,
            timeDifference_ms,
            OD_producerHeartbeatTime,
            OD_NMTStartup,
            OD_errorRegister,
            OD_errorBehavior,
            timerNext_ms);


    CO_HBconsumer_process(
            CO_this->HBcons,
            NMTisPreOrOperational,
            timeDifference_ms);
    
    
    CO_TIME_process(
            CO_this->TIME, 
            timeDifference_ms);

    return reset;
}


/******************************************************************************/
bool_t CO_process_SYNC_RPDO(
        CO_t                   *CO_this,
        uint32_t                timeDifference_us)
{
    int16_t i;
    bool_t syncWas = false;

    switch(CO_SYNC_process(CO_this->SYNC, timeDifference_us, OD_synchronousWindowLength)){
        case 1:     //immediately after the SYNC message
            syncWas = true;
            break;
        case 2:     //outside SYNC window
            CO_CANclearPendingSyncPDOs(CO_this->CANmodule[0]);
            break;
    }

    for(i=0; i<CO_NO_RPDO; i++){
        CO_RPDO_process(CO_this->RPDO[i], syncWas);
    }

    return syncWas;
}


/******************************************************************************/
void CO_process_TPDO(
        CO_t                   *CO_this,
        bool_t                  syncWas,
        uint32_t                timeDifference_us)
{
    int16_t i;

    /* Verify PDO Change Of State and process PDOs */
    for(i=0; i<CO_NO_TPDO; i++){
        if(!CO_this->TPDO[i]->sendRequest) CO_this->TPDO[i]->sendRequest = CO_TPDOisCOS(CO_this->TPDO[i]);
        CO_TPDO_process(CO_this->TPDO[i], CO_this->SYNC, syncWas, timeDifference_us);
    }
}<|MERGE_RESOLUTION|>--- conflicted
+++ resolved
@@ -231,13 +231,7 @@
             }
         }
 
-<<<<<<< HEAD
         return CO_CANsend(CO_this->CANmodule[0], NMTM_txBuff); /* 0 = success */
-=======
-        CO_UNLOCK_NMT();
-
-        return CO_CANsend(CO->CANmodule[0], NMTM_txBuff); /* 0 = success */
->>>>>>> 05245f22
     }
 #endif
 
