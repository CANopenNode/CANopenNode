/*
 * Main CANopen stack file. It combines Object dictionary (CO_OD) and all other
 * CANopen source files. Configuration information are read from CO_OD.h file.
 *
 * @file        CANopen.c
 * @ingroup     CO_CANopen
 * @author      Janez Paternoster
 * @copyright   2010 - 2020 Janez Paternoster
 *
 * This file is part of CANopenNode, an opensource CANopen Stack.
 * Project home page is <https://github.com/CANopenNode/CANopenNode>.
 * For more information on CANopen see <http://www.can-cia.org/>.
 *
 * Licensed under the Apache License, Version 2.0 (the "License");
 * you may not use this file except in compliance with the License.
 * You may obtain a copy of the License at
 *
 *     http://www.apache.org/licenses/LICENSE-2.0
 *
 * Unless required by applicable law or agreed to in writing, software
 * distributed under the License is distributed on an "AS IS" BASIS,
 * WITHOUT WARRANTIES OR CONDITIONS OF ANY KIND, either express or implied.
 * See the License for the specific language governing permissions and
 * limitations under the License.
 */


#include "CANopen.h"


/* If defined, global variables will be used, otherwise CANopen objects will
   be generated with calloc(). */
/* #define CO_USE_GLOBALS */

/* If defined, the user provides an own implemetation for calculating the
 * CRC16 CCITT checksum. */
/* #define CO_USE_OWN_CRC16 */

#ifndef CO_USE_GLOBALS
    #include <stdlib.h> /*  for malloc, free */
    static uint32_t CO_memoryUsed = 0; /* informative */
#endif


/* Global variables ***********************************************************/
    extern const CO_OD_entry_t CO_OD[CO_OD_NoOfElements];  /* Object Dictionary array */
    static CO_t COO;
    CO_t *CO = NULL;

    static CO_CANrx_t          *CO_CANmodule_rxArray0;
    static CO_CANtx_t          *CO_CANmodule_txArray0;
    static CO_OD_extension_t   *CO_SDO_ODExtensions;
    static CO_HBconsNode_t     *CO_HBcons_monitoredNodes;
#if CO_NO_TRACE > 0
    static uint32_t            *CO_traceTimeBuffers[CO_NO_TRACE];
    static int32_t             *CO_traceValueBuffers[CO_NO_TRACE];
  #ifdef CO_USE_GLOBALS
  #ifndef CO_TRACE_BUFFER_SIZE_FIXED
    #define CO_TRACE_BUFFER_SIZE_FIXED 100
  #endif
  #endif
#endif


/* Verify features from CO_OD *************************************************/
    /* generate error, if features are not correctly configured for this project */
    #if        CO_NO_NMT_MASTER                           >  1     \
            || CO_NO_SYNC                                 >  1     \
            || CO_NO_EMERGENCY                            != 1     \
            || CO_NO_SDO_SERVER                           == 0     \
            || CO_NO_TIME                                 >  1     \
            || CO_NO_SDO_CLIENT                           > 128    \
            || (CO_NO_RPDO < 1 || CO_NO_RPDO > 0x200)              \
            || (CO_NO_TPDO < 1 || CO_NO_TPDO > 0x200)              \
            || ODL_consumerHeartbeatTime_arrayLength      == 0     \
            || ODL_errorStatusBits_stringLength           < 10     \
            || CO_NO_LSS_SERVER                           >  1     \
            || CO_NO_LSS_CLIENT                           >  1     \
            || (CO_NO_LSS_SERVER > 0 && CO_NO_LSS_CLIENT > 0)
        #error Features from CO_OD.h file are not corectly configured for this project!
    #endif


/* Indexes for CANopenNode message objects ************************************/
    #ifdef ODL_consumerHeartbeatTime_arrayLength
        #define CO_NO_HB_CONS   ODL_consumerHeartbeatTime_arrayLength
    #else
        #define CO_NO_HB_CONS   0
    #endif
    #define CO_NO_HB_PROD      1                                      /*  Producer Heartbeat Cont */

    #define CO_RXCAN_NMT       0                                      /*  index for NMT message */
    #define CO_RXCAN_SYNC      1                                      /*  index for SYNC message */
    #define CO_RXCAN_EMERG    (CO_RXCAN_SYNC+CO_NO_SYNC)              /*  index for Emergency message */
    #define CO_RXCAN_TIME     (CO_RXCAN_EMERG+CO_NO_EMERGENCY)        /*  index for TIME message */
    #define CO_RXCAN_RPDO     (CO_RXCAN_TIME+CO_NO_TIME)              /*  start index for RPDO messages */
    #define CO_RXCAN_SDO_SRV  (CO_RXCAN_RPDO+CO_NO_RPDO)              /*  start index for SDO server message (request) */
    #define CO_RXCAN_SDO_CLI  (CO_RXCAN_SDO_SRV+CO_NO_SDO_SERVER)     /*  start index for SDO client message (response) */
    #define CO_RXCAN_CONS_HB  (CO_RXCAN_SDO_CLI+CO_NO_SDO_CLIENT)     /*  start index for Heartbeat Consumer messages */
    #define CO_RXCAN_LSS      (CO_RXCAN_CONS_HB+CO_NO_HB_CONS)        /*  index for LSS rx message */
    /* total number of received CAN messages */
    #define CO_RXCAN_NO_MSGS (1+CO_NO_SYNC+CO_NO_EMERGENCY+CO_NO_TIME+CO_NO_RPDO+CO_NO_SDO_SERVER+CO_NO_SDO_CLIENT+CO_NO_HB_CONS+CO_NO_LSS_SERVER+CO_NO_LSS_CLIENT)

    #define CO_TXCAN_NMT       0                                      /*  index for NMT master message */
    #define CO_TXCAN_SYNC      CO_TXCAN_NMT+CO_NO_NMT_MASTER          /*  index for SYNC message */
    #define CO_TXCAN_EMERG    (CO_TXCAN_SYNC+CO_NO_SYNC)              /*  index for Emergency message */
    #define CO_TXCAN_TIME     (CO_TXCAN_EMERG+CO_NO_EMERGENCY)        /*  index for TIME message */
    #define CO_TXCAN_TPDO     (CO_TXCAN_TIME+CO_NO_TIME)              /*  start index for TPDO messages */
    #define CO_TXCAN_SDO_SRV  (CO_TXCAN_TPDO+CO_NO_TPDO)              /*  start index for SDO server message (response) */
    #define CO_TXCAN_SDO_CLI  (CO_TXCAN_SDO_SRV+CO_NO_SDO_SERVER)     /*  start index for SDO client message (request) */
    #define CO_TXCAN_HB       (CO_TXCAN_SDO_CLI+CO_NO_SDO_CLIENT)     /*  index for Heartbeat message */
    #define CO_TXCAN_LSS      (CO_TXCAN_HB+CO_NO_HB_PROD)             /*  index for LSS tx message */
    /* total number of transmitted CAN messages */
    #define CO_TXCAN_NO_MSGS (CO_NO_NMT_MASTER+CO_NO_SYNC+CO_NO_EMERGENCY+CO_NO_TIME+CO_NO_TPDO+CO_NO_SDO_SERVER+CO_NO_SDO_CLIENT+CO_NO_HB_PROD+CO_NO_LSS_SERVER+CO_NO_LSS_CLIENT)


#ifdef CO_USE_GLOBALS
    static CO_CANmodule_t       COO_CANmodule;
    static CO_CANrx_t           COO_CANmodule_rxArray0[CO_RXCAN_NO_MSGS];
    static CO_CANtx_t           COO_CANmodule_txArray0[CO_TXCAN_NO_MSGS];
    static CO_SDO_t             COO_SDO[CO_NO_SDO_SERVER];
    static CO_OD_extension_t    COO_SDO_ODExtensions[CO_OD_NoOfElements];
    static CO_EM_t              COO_EM;
    static CO_EMpr_t            COO_EMpr;
    static CO_NMT_t             COO_NMT;
#if CO_NO_SYNC == 1
    static CO_SYNC_t            COO_SYNC;
#endif
#if CO_NO_TIME == 1
    static CO_TIME_t            COO_TIME;
#endif
    static CO_RPDO_t            COO_RPDO[CO_NO_RPDO];
    static CO_TPDO_t            COO_TPDO[CO_NO_TPDO];
    static CO_HBconsumer_t      COO_HBcons;
    static CO_HBconsNode_t      COO_HBcons_monitoredNodes[CO_NO_HB_CONS];
#if CO_NO_LSS_SERVER == 1
    static CO_LSSslave_t        CO0_LSSslave;
#endif
#if CO_NO_LSS_CLIENT == 1
    static CO_LSSmaster_t       CO0_LSSmaster;
#endif
#if CO_NO_SDO_CLIENT != 0
    static CO_SDOclient_t       COO_SDOclient[CO_NO_SDO_CLIENT];
#endif
#if CO_NO_TRACE > 0
    static CO_trace_t           COO_trace[CO_NO_TRACE];
    static uint32_t             COO_traceTimeBuffers[CO_NO_TRACE][CO_TRACE_BUFFER_SIZE_FIXED];
    static int32_t              COO_traceValueBuffers[CO_NO_TRACE][CO_TRACE_BUFFER_SIZE_FIXED];
#endif
#endif

/* These declarations here are needed in the case the switches for the project
    change the visibility in the headers in a way that the compiler doesn't see an declaration anymore */

#if CO_NO_LSS_SERVER == 0 /* LSS Server means LSS slave */

CO_ReturnError_t CO_new(void);

CO_ReturnError_t CO_CANinit(
        void                   *CANdriverState,
        uint16_t                bitRate);

CO_ReturnError_t CO_LSSinit(
        uint8_t                 nodeId,
        uint16_t                bitRate);

CO_ReturnError_t CO_CANopenInit(
        uint8_t                 nodeId);

#else /* CO_NO_LSS_SERVER == 0 */

CO_ReturnError_t CO_init(
        void                   *CANdriverState,
        uint8_t                 nodeId,
        uint16_t                bitRate);

#endif /* CO_NO_LSS_SERVER == 0 */


/* Helper function for NMT master *********************************************/
#if CO_NO_NMT_MASTER == 1
    CO_CANtx_t *NMTM_txBuff = 0;

    CO_ReturnError_t CO_sendNMTcommand(CO_t *co, uint8_t command, uint8_t nodeID){
        if(NMTM_txBuff == 0){
            /* error, CO_CANtxBufferInit() was not called for this buffer. */
            return CO_ERROR_TX_UNCONFIGURED; /* -11 */
        }
        NMTM_txBuff->data[0] = command;
        NMTM_txBuff->data[1] = nodeID;

        CO_ReturnError_t error = CO_ERROR_NO;

        /* Apply NMT command also to this node, if set so. */
        if(nodeID == 0 || nodeID == co->NMT->nodeId){
            switch(command){
                case CO_NMT_ENTER_OPERATIONAL:
                    if((*co->NMT->emPr->errorRegister) == 0) {
                        co->NMT->operatingState = CO_NMT_OPERATIONAL;
                    }
                    break;
                case CO_NMT_ENTER_STOPPED:
                    co->NMT->operatingState = CO_NMT_STOPPED;
                    break;
                case CO_NMT_ENTER_PRE_OPERATIONAL:
                    co->NMT->operatingState = CO_NMT_PRE_OPERATIONAL;
                    break;
                case CO_NMT_RESET_NODE:
                    co->NMT->resetCommand = CO_RESET_APP;
                    break;
                case CO_NMT_RESET_COMMUNICATION:
                    co->NMT->resetCommand = CO_RESET_COMM;
                    break;
                default:
                    error = CO_ERROR_ILLEGAL_ARGUMENT;
                    break;

            }
        }

        if(error == CO_ERROR_NO)
            return CO_CANsend(co->CANmodule[0], NMTM_txBuff); /* 0 = success */
        else
        {
            return error;
        }

    }
#endif


#if CO_NO_TRACE > 0
static uint32_t CO_traceBufferSize[CO_NO_TRACE];
#endif

/******************************************************************************/
CO_ReturnError_t CO_new(void)
{
    int16_t i;
#ifndef CO_USE_GLOBALS
    uint16_t errCnt;
#endif

    /* Verify parameters from CO_OD */
    if(   sizeof(OD_TPDOCommunicationParameter_t) != sizeof(CO_TPDOCommPar_t)
       || sizeof(OD_TPDOMappingParameter_t) != sizeof(CO_TPDOMapPar_t)
       || sizeof(OD_RPDOCommunicationParameter_t) != sizeof(CO_RPDOCommPar_t)
       || sizeof(OD_RPDOMappingParameter_t) != sizeof(CO_RPDOMapPar_t))
    {
        return CO_ERROR_PARAMETERS;
    }

    #if CO_NO_SDO_CLIENT != 0
    if(sizeof(OD_SDOClientParameter_t) != sizeof(CO_SDOclientPar_t)){
        return CO_ERROR_PARAMETERS;
    }
    #endif


    /* Initialize CANopen object */
#ifdef CO_USE_GLOBALS
    CO = &COO;

    CO_memset((uint8_t*)CO, 0, sizeof(CO_t));
    CO->CANmodule[0]                    = &COO_CANmodule;
    CO_CANmodule_rxArray0               = &COO_CANmodule_rxArray0[0];
    CO_CANmodule_txArray0               = &COO_CANmodule_txArray0[0];
    for(i=0; i<CO_NO_SDO_SERVER; i++)
        CO->SDO[i]                      = &COO_SDO[i];
    CO_SDO_ODExtensions                 = &COO_SDO_ODExtensions[0];
    CO->em                              = &COO_EM;
    CO->emPr                            = &COO_EMpr;
    CO->NMT                             = &COO_NMT;
  #if CO_NO_SYNC == 1
    CO->SYNC                            = &COO_SYNC;
  #endif
  #if CO_NO_TIME == 1
    CO->TIME                            = &COO_TIME;
  #endif
    for(i=0; i<CO_NO_RPDO; i++)
        CO->RPDO[i]                     = &COO_RPDO[i];
    for(i=0; i<CO_NO_TPDO; i++)
        CO->TPDO[i]                     = &COO_TPDO[i];
    CO->HBcons                          = &COO_HBcons;
    CO_HBcons_monitoredNodes            = &COO_HBcons_monitoredNodes[0];
  #if CO_NO_LSS_SERVER == 1
    CO->LSSslave                        = &CO0_LSSslave;
  #endif
  #if CO_NO_LSS_CLIENT == 1
    CO->LSSmaster                       = &CO0_LSSmaster;
  #endif
  #if CO_NO_SDO_CLIENT != 0
    for(i=0; i<CO_NO_SDO_CLIENT; i++) {
      CO->SDOclient[i]                  = &COO_SDOclient[i];
    }
  #endif
  #if CO_NO_TRACE > 0
    for(i=0; i<CO_NO_TRACE; i++) {
        CO->trace[i]                    = &COO_trace[i];
        CO_traceTimeBuffers[i]          = &COO_traceTimeBuffers[i][0];
        CO_traceValueBuffers[i]         = &COO_traceValueBuffers[i][0];
        CO_traceBufferSize[i]           = CO_TRACE_BUFFER_SIZE_FIXED;
    }
  #endif
#else
    if(CO == NULL){    /* Use malloc only once */
        CO = &COO;
        CO->CANmodule[0]                    = (CO_CANmodule_t *)    calloc(1, sizeof(CO_CANmodule_t));
        CO_CANmodule_rxArray0               = (CO_CANrx_t *)        calloc(CO_RXCAN_NO_MSGS, sizeof(CO_CANrx_t));
        CO_CANmodule_txArray0               = (CO_CANtx_t *)        calloc(CO_TXCAN_NO_MSGS, sizeof(CO_CANtx_t));
        for(i=0; i<CO_NO_SDO_SERVER; i++){
            CO->SDO[i]                      = (CO_SDO_t *)          calloc(1, sizeof(CO_SDO_t));
        }
        CO_SDO_ODExtensions                 = (CO_OD_extension_t*)  calloc(CO_OD_NoOfElements, sizeof(CO_OD_extension_t));
        CO->em                              = (CO_EM_t *)           calloc(1, sizeof(CO_EM_t));
        CO->emPr                            = (CO_EMpr_t *)         calloc(1, sizeof(CO_EMpr_t));
        CO->NMT                             = (CO_NMT_t *)          calloc(1, sizeof(CO_NMT_t));
      #if CO_NO_SYNC == 1
        CO->SYNC                            = (CO_SYNC_t *)         calloc(1, sizeof(CO_SYNC_t));
      #endif
      #if CO_NO_TIME == 1
        CO->TIME                            = (CO_TIME_t *)         calloc(1, sizeof(CO_TIME_t));
      #endif
        for(i=0; i<CO_NO_RPDO; i++){
            CO->RPDO[i]                     = (CO_RPDO_t *)         calloc(1, sizeof(CO_RPDO_t));
        }
        for(i=0; i<CO_NO_TPDO; i++){
            CO->TPDO[i]                     = (CO_TPDO_t *)         calloc(1, sizeof(CO_TPDO_t));
        }
        CO->HBcons                          = (CO_HBconsumer_t *)   calloc(1, sizeof(CO_HBconsumer_t));
        CO_HBcons_monitoredNodes            = (CO_HBconsNode_t *)   calloc(CO_NO_HB_CONS, sizeof(CO_HBconsNode_t));
      #if CO_NO_LSS_SERVER == 1
        CO->LSSslave                        = (CO_LSSslave_t *)     calloc(1, sizeof(CO_LSSslave_t));
      #endif
      #if CO_NO_LSS_CLIENT == 1
        CO->LSSmaster                       = (CO_LSSmaster_t *)    calloc(1, sizeof(CO_LSSmaster_t));
      #endif
      #if CO_NO_SDO_CLIENT != 0
        for(i=0; i<CO_NO_SDO_CLIENT; i++){
            CO->SDOclient[i]                = (CO_SDOclient_t *)    calloc(1, sizeof(CO_SDOclient_t));
        }
      #endif
      #if CO_NO_TRACE > 0
        for(i=0; i<CO_NO_TRACE; i++) {
            CO->trace[i]                    = (CO_trace_t *)        calloc(1, sizeof(CO_trace_t));
            CO_traceTimeBuffers[i]          = (uint32_t *)          calloc(OD_traceConfig[i].size, sizeof(uint32_t));
            CO_traceValueBuffers[i]         = (int32_t *)           calloc(OD_traceConfig[i].size, sizeof(int32_t));
            if(CO_traceTimeBuffers[i] != NULL && CO_traceValueBuffers[i] != NULL) {
                CO_traceBufferSize[i] = OD_traceConfig[i].size;
            } else {
                CO_traceBufferSize[i] = 0;
            }
        }
      #endif
    }

    CO_memoryUsed = sizeof(CO_CANmodule_t)
                  + sizeof(CO_CANrx_t) * CO_RXCAN_NO_MSGS
                  + sizeof(CO_CANtx_t) * CO_TXCAN_NO_MSGS
                  + sizeof(CO_SDO_t) * CO_NO_SDO_SERVER
                  + sizeof(CO_OD_extension_t) * CO_OD_NoOfElements
                  + sizeof(CO_EM_t)
                  + sizeof(CO_EMpr_t)
                  + sizeof(CO_NMT_t)
  #if CO_NO_SYNC == 1
                  + sizeof(CO_SYNC_t)
  #endif
  #if CO_NO_TIME == 1
                  + sizeof(CO_TIME_t)
  #endif
                  + sizeof(CO_RPDO_t) * CO_NO_RPDO
                  + sizeof(CO_TPDO_t) * CO_NO_TPDO
                  + sizeof(CO_HBconsumer_t)
                  + sizeof(CO_HBconsNode_t) * CO_NO_HB_CONS
  #if CO_NO_LSS_SERVER == 1
                  + sizeof(CO_LSSslave_t)
  #endif
  #if CO_NO_LSS_CLIENT == 1
                  + sizeof(CO_LSSmaster_t)
  #endif
  #if CO_NO_SDO_CLIENT != 0
                  + sizeof(CO_SDOclient_t) * CO_NO_SDO_CLIENT
  #endif
                  + 0;
  #if CO_NO_TRACE > 0
    CO_memoryUsed += sizeof(CO_trace_t) * CO_NO_TRACE;
    for(i=0; i<CO_NO_TRACE; i++) {
        CO_memoryUsed += CO_traceBufferSize[i] * 8;
    }
  #endif

    errCnt = 0;
    if(CO->CANmodule[0]                 == NULL) errCnt++;
    if(CO_CANmodule_rxArray0            == NULL) errCnt++;
    if(CO_CANmodule_txArray0            == NULL) errCnt++;
    for(i=0; i<CO_NO_SDO_SERVER; i++){
        if(CO->SDO[i]                   == NULL) errCnt++;
    }
    if(CO_SDO_ODExtensions              == NULL) errCnt++;
    if(CO->em                           == NULL) errCnt++;
    if(CO->emPr                         == NULL) errCnt++;
    if(CO->NMT                          == NULL) errCnt++;
  #if CO_NO_SYNC == 1
    if(CO->SYNC                         == NULL) errCnt++;
  #endif
  #if CO_NO_TIME == 1
    if(CO->TIME                     	== NULL) errCnt++;
  #endif
    for(i=0; i<CO_NO_RPDO; i++){
        if(CO->RPDO[i]                  == NULL) errCnt++;
    }
    for(i=0; i<CO_NO_TPDO; i++){
        if(CO->TPDO[i]                  == NULL) errCnt++;
    }
    if(CO->HBcons                       == NULL) errCnt++;
    if(CO_HBcons_monitoredNodes         == NULL) errCnt++;
  #if CO_NO_LSS_SERVER == 1
    if(CO->LSSslave                     == NULL) errCnt++;
  #endif
  #if CO_NO_LSS_CLIENT == 1
    if(CO->LSSmaster                    == NULL) errCnt++;
  #endif
  #if CO_NO_SDO_CLIENT != 0
    for(i=0; i<CO_NO_SDO_CLIENT; i++){
        if(CO->SDOclient[i]             == NULL) errCnt++;
    }
  #endif
  #if CO_NO_TRACE > 0
    for(i=0; i<CO_NO_TRACE; i++) {
        if(CO->trace[i]                 == NULL) errCnt++;
    }
  #endif

    if(errCnt != 0) return CO_ERROR_OUT_OF_MEMORY;
#endif
    return CO_ERROR_NO;
}


/******************************************************************************/
CO_ReturnError_t CO_CANinit(
        void                   *CANdriverState,
        uint16_t                bitRate)
{
    CO_ReturnError_t err;

    CO->CANmodule[0]->CANnormal = false;
    CO_CANsetConfigurationMode(CANdriverState);

    err = CO_CANmodule_init(
            CO->CANmodule[0],
            CANdriverState,
            CO_CANmodule_rxArray0,
            CO_RXCAN_NO_MSGS,
            CO_CANmodule_txArray0,
            CO_TXCAN_NO_MSGS,
            bitRate);

    return err;
}


/******************************************************************************/
#if CO_NO_LSS_SERVER == 1
CO_ReturnError_t CO_LSSinit(
        uint8_t                 nodeId,
        uint16_t                bitRate)
{
    CO_LSS_address_t lssAddress;
    CO_ReturnError_t err;

    lssAddress.identity.productCode = OD_identity.productCode;
    lssAddress.identity.revisionNumber = OD_identity.revisionNumber;
    lssAddress.identity.serialNumber = OD_identity.serialNumber;
    lssAddress.identity.vendorID = OD_identity.vendorID;
    err = CO_LSSslave_init(
            CO->LSSslave,
            lssAddress,
            bitRate,
            nodeId,
            CO->CANmodule[0],
            CO_RXCAN_LSS,
            CO_CAN_ID_LSS_SRV,
            CO->CANmodule[0],
            CO_TXCAN_LSS,
            CO_CAN_ID_LSS_CLI);

    return err;
}
#endif /* CO_NO_LSS_SERVER == 1 */


/******************************************************************************/
CO_ReturnError_t CO_CANopenInit(
        uint8_t                 nodeId)
{
    int16_t i;
    CO_ReturnError_t err;

    /* Verify CANopen Node-ID */
    if(nodeId<1 || nodeId>127) {
        return CO_ERROR_PARAMETERS;
    }

    for (i=0; i<CO_NO_SDO_SERVER; i++)
    {
        uint32_t COB_IDClientToServer;
        uint32_t COB_IDServerToClient;
        if(i==0){
            /*Default SDO server must be located at first index*/
            COB_IDClientToServer = CO_CAN_ID_RSDO + nodeId;
            COB_IDServerToClient = CO_CAN_ID_TSDO + nodeId;
        }else{
            COB_IDClientToServer = OD_SDOServerParameter[i].COB_IDClientToServer;
            COB_IDServerToClient = OD_SDOServerParameter[i].COB_IDServerToClient;
        }

        err = CO_SDO_init(
                CO->SDO[i],
                COB_IDClientToServer,
                COB_IDServerToClient,
                OD_H1200_SDO_SERVER_PARAM+i,
                i==0 ? 0 : CO->SDO[0],
               &CO_OD[0],
                CO_OD_NoOfElements,
                CO_SDO_ODExtensions,
                nodeId,
                CO->CANmodule[0],
                CO_RXCAN_SDO_SRV+i,
                CO->CANmodule[0],
                CO_TXCAN_SDO_SRV+i);
    }

    if(err){return err;}


    err = CO_EM_init(
            CO->em,
            CO->emPr,
            CO->SDO[0],
           &OD_errorStatusBits[0],
            ODL_errorStatusBits_stringLength,
           &OD_errorRegister,
           &OD_preDefinedErrorField[0],
            ODL_preDefinedErrorField_arrayLength,
            CO->CANmodule[0],
            CO_RXCAN_EMERG,
            CO->CANmodule[0],
            CO_TXCAN_EMERG,
            (uint16_t)CO_CAN_ID_EMERGENCY + nodeId);

    if(err){return err;}


    err = CO_NMT_init(
            CO->NMT,
            CO->emPr,
            nodeId,
            500,
            CO->CANmodule[0],
            CO_RXCAN_NMT,
            CO_CAN_ID_NMT_SERVICE,
            CO->CANmodule[0],
            CO_TXCAN_HB,
            CO_CAN_ID_HEARTBEAT + nodeId);

    if(err){return err;}


#if CO_NO_NMT_MASTER == 1
    NMTM_txBuff = CO_CANtxBufferInit(/* return pointer to 8-byte CAN data buffer, which should be populated */
            CO->CANmodule[0], /* pointer to CAN module used for sending this message */
            CO_TXCAN_NMT,     /* index of specific buffer inside CAN module */
            0x0000,           /* CAN identifier */
            0,                /* rtr */
            2,                /* number of data bytes */
            0);               /* synchronous message flag bit */
#endif
#if CO_NO_LSS_CLIENT == 1
    err = CO_LSSmaster_init(
            CO->LSSmaster,
            CO_LSSmaster_DEFAULT_TIMEOUT,
            CO->CANmodule[0],
            CO_RXCAN_LSS,
            CO_CAN_ID_LSS_CLI,
            CO->CANmodule[0],
            CO_TXCAN_LSS,
            CO_CAN_ID_LSS_SRV);

    if(err){return err;}

#endif

#if CO_NO_SYNC == 1
    err = CO_SYNC_init(
            CO->SYNC,
            CO->em,
            CO->SDO[0],
           &CO->NMT->operatingState,
            OD_COB_ID_SYNCMessage,
            OD_communicationCyclePeriod,
            OD_synchronousCounterOverflowValue,
            CO->CANmodule[0],
            CO_RXCAN_SYNC,
            CO->CANmodule[0],
            CO_TXCAN_SYNC);

    if(err){return err;}
#endif

#if CO_NO_TIME == 1
    err = CO_TIME_init(
            CO->TIME,
            CO->em,
            CO->SDO[0],
            &CO->NMT->operatingState,
            OD_COB_ID_TIME,
            0,
            CO->CANmodule[0],
            CO_RXCAN_TIME,
            CO->CANmodule[0],
            CO_TXCAN_TIME);

    if(err){return err;}
<<<<<<< HEAD
=======
#endif
>>>>>>> 06a0493c

    for(i=0; i<CO_NO_RPDO; i++){
        CO_CANmodule_t *CANdevRx = CO->CANmodule[0];
        uint16_t CANdevRxIdx = CO_RXCAN_RPDO + i;

        err = CO_RPDO_init(
                CO->RPDO[i],
                CO->em,
                CO->SDO[0],
                CO->SYNC,
               &CO->NMT->operatingState,
                nodeId,
                ((i<4) ? (CO_CAN_ID_RPDO_1+i*0x100) : 0),
                0,
                (CO_RPDOCommPar_t*) &OD_RPDOCommunicationParameter[i],
                (CO_RPDOMapPar_t*) &OD_RPDOMappingParameter[i],
                OD_H1400_RXPDO_1_PARAM+i,
                OD_H1600_RXPDO_1_MAPPING+i,
                CANdevRx,
                CANdevRxIdx);

        if(err){return err;}
    }

    for(i=0; i<CO_NO_TPDO; i++){
        err = CO_TPDO_init(
                CO->TPDO[i],
                CO->em,
                CO->SDO[0],
                CO->SYNC,
               &CO->NMT->operatingState,
                nodeId,
                ((i<4) ? (CO_CAN_ID_TPDO_1+i*0x100) : 0),
                0,
                (CO_TPDOCommPar_t*) &OD_TPDOCommunicationParameter[i],
                (CO_TPDOMapPar_t*) &OD_TPDOMappingParameter[i],
                OD_H1800_TXPDO_1_PARAM+i,
                OD_H1A00_TXPDO_1_MAPPING+i,
                CO->CANmodule[0],
                CO_TXCAN_TPDO+i);

        if(err){return err;}
    }


    err = CO_HBconsumer_init(
            CO->HBcons,
            CO->em,
            CO->SDO[0],
           &OD_consumerHeartbeatTime[0],
            CO_HBcons_monitoredNodes,
            CO_NO_HB_CONS,
            CO->CANmodule[0],
            CO_RXCAN_CONS_HB);

    if(err){return err;}


#if CO_NO_SDO_CLIENT != 0

    for(i=0; i<CO_NO_SDO_CLIENT; i++){

        err = CO_SDOclient_init(
                CO->SDOclient[i],
                CO->SDO[0],
                (CO_SDOclientPar_t*) &OD_SDOClientParameter[i],
                CO->CANmodule[0],
                CO_RXCAN_SDO_CLI+i,
                CO->CANmodule[0],
                CO_TXCAN_SDO_CLI+i);

        if(err){return err;}

    }
#endif


#if CO_NO_TRACE > 0
    for(i=0; i<CO_NO_TRACE; i++) {
        CO_trace_init(
            CO->trace[i],
            CO->SDO[0],
            OD_traceConfig[i].axisNo,
            CO_traceTimeBuffers[i],
            CO_traceValueBuffers[i],
            CO_traceBufferSize[i],
            &OD_traceConfig[i].map,
            &OD_traceConfig[i].format,
            &OD_traceConfig[i].trigger,
            &OD_traceConfig[i].threshold,
            &OD_trace[i].value,
            &OD_trace[i].min,
            &OD_trace[i].max,
            &OD_trace[i].triggerTime,
            OD_INDEX_TRACE_CONFIG + i,
            OD_INDEX_TRACE + i);
    }
#endif

    return CO_ERROR_NO;
}


/******************************************************************************/
CO_ReturnError_t CO_init(
        void                   *CANdriverState,
        uint8_t                 nodeId,
        uint16_t                bitRate)
{
    CO_ReturnError_t err;

    err = CO_new();
    if (err) {
        return err;
    }

    err = CO_CANinit(CANdriverState, bitRate);
    if (err) {
        CO_delete(CANdriverState);
        return err;
    }

    err = CO_CANopenInit(nodeId);
    if (err) {
        CO_delete(CANdriverState);
        return err;
    }

    return CO_ERROR_NO;
}


/******************************************************************************/
void CO_delete(void *CANdriverState){
#ifndef CO_USE_GLOBALS
    int16_t i;
#endif

    CO_CANsetConfigurationMode(CANdriverState);
    CO_CANmodule_disable(CO->CANmodule[0]);

#ifndef CO_USE_GLOBALS
  #if CO_NO_TRACE > 0
      for(i=0; i<CO_NO_TRACE; i++) {
          free(CO->trace[i]);
          free(CO_traceTimeBuffers[i]);
          free(CO_traceValueBuffers[i]);
      }
  #endif
  #if CO_NO_SDO_CLIENT != 0
      for(i=0; i<CO_NO_SDO_CLIENT; i++) {
          free(CO->SDOclient[i]);
      }
  #endif
  #if CO_NO_LSS_SERVER == 1
    free(CO->LSSslave);
  #endif
  #if CO_NO_LSS_CLIENT == 1
    free(CO->LSSmaster);
  #endif
    free(CO_HBcons_monitoredNodes);
    free(CO->HBcons);
    for(i=0; i<CO_NO_RPDO; i++){
        free(CO->RPDO[i]);
    }
    for(i=0; i<CO_NO_TPDO; i++){
        free(CO->TPDO[i]);
    }
  #if CO_NO_SYNC == 1
    free(CO->SYNC);
  #endif
  #if CO_NO_TIME == 1
    free(CO->TIME);
  #endif
    free(CO->NMT);
    free(CO->emPr);
    free(CO->em);
    free(CO_SDO_ODExtensions);
    for(i=0; i<CO_NO_SDO_SERVER; i++){
        free(CO->SDO[i]);
    }
    free(CO_CANmodule_txArray0);
    free(CO_CANmodule_rxArray0);
    free(CO->CANmodule[0]);
    CO = NULL;
#endif
}


/******************************************************************************/
CO_NMT_reset_cmd_t CO_process(
        CO_t                   *co,
        uint16_t                timeDifference_ms,
        uint16_t               *timerNext_ms)
{
    uint8_t i;
    bool_t NMTisPreOrOperational = false;
    CO_NMT_reset_cmd_t reset = CO_RESET_NOT;
#ifdef CO_USE_LEDS
    static uint16_t ms50 = 0;
#endif /* CO_USE_LEDS */

    if(co->NMT->operatingState == CO_NMT_PRE_OPERATIONAL || co->NMT->operatingState == CO_NMT_OPERATIONAL)
        NMTisPreOrOperational = true;

#ifdef CO_USE_LEDS
    ms50 += timeDifference_ms;
    if(ms50 >= 50){
        ms50 -= 50;
        CO_NMT_blinkingProcess50ms(co->NMT);
    }
#endif /* CO_USE_LEDS */

    for(i=0; i<CO_NO_SDO_SERVER; i++){
        CO_SDO_process(
                co->SDO[i],
                NMTisPreOrOperational,
                timeDifference_ms,
                1000,
                timerNext_ms);
    }

    CO_EM_process(
            co->emPr,
            NMTisPreOrOperational,
            timeDifference_ms * 10,
            OD_inhibitTimeEMCY,
            timerNext_ms);


    reset = CO_NMT_process(
            co->NMT,
            timeDifference_ms,
            OD_producerHeartbeatTime,
            OD_NMTStartup,
            OD_errorRegister,
            OD_errorBehavior,
            timerNext_ms);


    CO_HBconsumer_process(
            co->HBcons,
            NMTisPreOrOperational,
            timeDifference_ms);

<<<<<<< HEAD

    CO_TIME_process(
            CO->TIME,
=======
#if CO_NO_TIME == 1
    CO_TIME_process(
            co->TIME,
>>>>>>> 06a0493c
            timeDifference_ms);
#endif

    return reset;
}


/******************************************************************************/
#if CO_NO_SYNC == 1
bool_t CO_process_SYNC(
        CO_t                   *co,
        uint32_t                timeDifference_us)
{
    bool_t syncWas = false;

<<<<<<< HEAD
    switch(CO_SYNC_process(CO->SYNC, timeDifference_us, OD_synchronousWindowLength, NULL)){
=======
    switch(CO_SYNC_process(co->SYNC, timeDifference_us, OD_synchronousWindowLength)){
>>>>>>> 06a0493c
        case 1:     //immediately after the SYNC message
            syncWas = true;
            break;
        case 2:     //outside SYNC window
            CO_CANclearPendingSyncPDOs(co->CANmodule[0]);
            break;
    }

    return syncWas;
}
#endif

/******************************************************************************/
void CO_process_RPDO(
        CO_t                   *co,
        bool_t                  syncWas)
{
    int16_t i;

    for(i=0; i<CO_NO_RPDO; i++){
        CO_RPDO_process(co->RPDO[i], syncWas);
    }
}


/******************************************************************************/
void CO_process_TPDO(
        CO_t                   *co,
        bool_t                  syncWas,
        uint32_t                timeDifference_us)
{
    int16_t i;

    /* Verify PDO Change Of State and process PDOs */
    for(i=0; i<CO_NO_TPDO; i++){
<<<<<<< HEAD
        if(!CO->TPDO[i]->sendRequest) CO->TPDO[i]->sendRequest = CO_TPDOisCOS(CO->TPDO[i]);
        CO_TPDO_process(CO->TPDO[i], CO->SYNC, syncWas, timeDifference_us, NULL);
=======
        if(!co->TPDO[i]->sendRequest)
            co->TPDO[i]->sendRequest = CO_TPDOisCOS(co->TPDO[i]);
        CO_TPDO_process(co->TPDO[i], syncWas, timeDifference_us);
>>>>>>> 06a0493c
    }
}


/******************************************************************************/
bool_t CO_process_SYNC_PDO(
        CO_t                   *CO,
        uint32_t                timeDifference_us,
        uint32_t               *timerNext_us)
{
    int16_t i;
    bool_t syncWas = false;

    switch(CO_SYNC_process(CO->SYNC, timeDifference_us, OD_synchronousWindowLength, timerNext_us)){
        case 1:     //immediately after the SYNC message
            syncWas = true;
            break;
        case 2:     //outside SYNC window
            CO_CANclearPendingSyncPDOs(CO->CANmodule[0]);
            break;
    }

    /* Process RPDOs */
    for(i=0; i<CO_NO_RPDO; i++){
        CO_RPDO_process(CO->RPDO[i], syncWas);
    }

    /* Verify PDO Change Of State and process TPDOs */
    for(i=0; i<CO_NO_TPDO; i++){
        if(!CO->TPDO[i]->sendRequest) CO->TPDO[i]->sendRequest = CO_TPDOisCOS(CO->TPDO[i]);
        CO_TPDO_process(CO->TPDO[i], CO->SYNC, syncWas, timeDifference_us, timerNext_us);
    }

    return syncWas;
}<|MERGE_RESOLUTION|>--- conflicted
+++ resolved
@@ -622,10 +622,7 @@
             CO_TXCAN_TIME);
 
     if(err){return err;}
-<<<<<<< HEAD
-=======
-#endif
->>>>>>> 06a0493c
+#endif
 
     for(i=0; i<CO_NO_RPDO; i++){
         CO_CANmodule_t *CANdevRx = CO->CANmodule[0];
@@ -871,15 +868,9 @@
             NMTisPreOrOperational,
             timeDifference_ms);
 
-<<<<<<< HEAD
-
-    CO_TIME_process(
-            CO->TIME,
-=======
 #if CO_NO_TIME == 1
     CO_TIME_process(
             co->TIME,
->>>>>>> 06a0493c
             timeDifference_ms);
 #endif
 
@@ -895,11 +886,7 @@
 {
     bool_t syncWas = false;
 
-<<<<<<< HEAD
-    switch(CO_SYNC_process(CO->SYNC, timeDifference_us, OD_synchronousWindowLength, NULL)){
-=======
-    switch(CO_SYNC_process(co->SYNC, timeDifference_us, OD_synchronousWindowLength)){
->>>>>>> 06a0493c
+    switch(CO_SYNC_process(co->SYNC, timeDifference_us, OD_synchronousWindowLength, NULL)){
         case 1:     //immediately after the SYNC message
             syncWas = true;
             break;
@@ -935,14 +922,9 @@
 
     /* Verify PDO Change Of State and process PDOs */
     for(i=0; i<CO_NO_TPDO; i++){
-<<<<<<< HEAD
-        if(!CO->TPDO[i]->sendRequest) CO->TPDO[i]->sendRequest = CO_TPDOisCOS(CO->TPDO[i]);
-        CO_TPDO_process(CO->TPDO[i], CO->SYNC, syncWas, timeDifference_us, NULL);
-=======
         if(!co->TPDO[i]->sendRequest)
             co->TPDO[i]->sendRequest = CO_TPDOisCOS(co->TPDO[i]);
-        CO_TPDO_process(co->TPDO[i], syncWas, timeDifference_us);
->>>>>>> 06a0493c
+        CO_TPDO_process(co->TPDO[i], syncWas, timeDifference_us, NULL);
     }
 }
 
@@ -973,7 +955,7 @@
     /* Verify PDO Change Of State and process TPDOs */
     for(i=0; i<CO_NO_TPDO; i++){
         if(!CO->TPDO[i]->sendRequest) CO->TPDO[i]->sendRequest = CO_TPDOisCOS(CO->TPDO[i]);
-        CO_TPDO_process(CO->TPDO[i], CO->SYNC, syncWas, timeDifference_us, timerNext_us);
+        CO_TPDO_process(CO->TPDO[i], syncWas, timeDifference_us, timerNext_us);
     }
 
     return syncWas;
