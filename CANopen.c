/*
 * Main CANopen stack file. It combines Object dictionary (CO_OD) and all other
 * CANopen source files. Configuration information are read from CO_OD.h file.
 *
 * @file        CANopen.c
 * @ingroup     CO_CANopen
 * @author      Janez Paternoster
 * @copyright   2010 - 2015 Janez Paternoster
 *
 * This file is part of CANopenNode, an opensource CANopen Stack.
 * Project home page is <https://github.com/CANopenNode/CANopenNode>.
 * For more information on CANopen see <http://www.can-cia.org/>.
 *
 * CANopenNode is free and open source software: you can redistribute
 * it and/or modify it under the terms of the GNU General Public License
 * as published by the Free Software Foundation, either version 2 of the
 * License, or (at your option) any later version.
 *
 * This program is distributed in the hope that it will be useful,
 * but WITHOUT ANY WARRANTY; without even the implied warranty of
 * MERCHANTABILITY or FITNESS FOR A PARTICULAR PURPOSE. See the
 * GNU General Public License for more details.
 *
 * You should have received a copy of the GNU General Public License
 * along with this program. If not, see <http://www.gnu.org/licenses/>.
 *
 * Following clarification and special exception to the GNU General Public
 * License is included to the distribution terms of CANopenNode:
 *
 * Linking this library statically or dynamically with other modules is
 * making a combined work based on this library. Thus, the terms and
 * conditions of the GNU General Public License cover the whole combination.
 *
 * As a special exception, the copyright holders of this library give
 * you permission to link this library with independent modules to
 * produce an executable, regardless of the license terms of these
 * independent modules, and to copy and distribute the resulting
 * executable under terms of your choice, provided that you also meet,
 * for each linked independent module, the terms and conditions of the
 * license of that module. An independent module is a module which is
 * not derived from or based on this library. If you modify this
 * library, you may extend this exception to your version of the
 * library, but you are not obliged to do so. If you do not wish
 * to do so, delete this exception statement from your version.
 */


#include "CANopen.h"


/* If defined, global variables will be used, otherwise CANopen objects will
   be generated with calloc(). */
/* #define CO_USE_GLOBALS */

/* If defined, the user provides an own implemetation for calculating the
 * CRC16 CCITT checksum. */
/* #define CO_USE_OWN_CRC16 */

#ifndef CO_USE_GLOBALS
    #include <stdlib.h> /*  for malloc, free */
    static uint32_t CO_memoryUsed = 0; /* informative */
#endif


/* Global variables ***********************************************************/
    extern const CO_OD_entry_t CO_OD[CO_OD_NoOfElements];  /* Object Dictionary array */
    static CO_t COO;
    CO_t *CO = NULL;

    static CO_CANrx_t          *CO_CANmodule_rxArray0;
    static CO_CANtx_t          *CO_CANmodule_txArray0;
    static CO_OD_extension_t   *CO_SDO_ODExtensions;
    static CO_HBconsNode_t     *CO_HBcons_monitoredNodes;
#if CO_NO_TRACE > 0
    static uint32_t            *CO_traceTimeBuffers[CO_NO_TRACE];
    static int32_t             *CO_traceValueBuffers[CO_NO_TRACE];
  #ifdef CO_USE_GLOBALS
  #ifndef CO_TRACE_BUFFER_SIZE_FIXED
    #define CO_TRACE_BUFFER_SIZE_FIXED 100
  #endif
  #endif
#endif


/* Verify features from CO_OD *************************************************/
    /* generate error, if features are not correctly configured for this project */
    #if        CO_NO_NMT_MASTER                           >  1     \
            || CO_NO_SYNC                                 >  1     \
            || CO_NO_EMERGENCY                            != 1     \
            || CO_NO_SDO_SERVER                           == 0     \
            || CO_NO_TIME                                 >  1     \
            || CO_NO_SDO_CLIENT                           > 128    \
            || (CO_NO_RPDO < 1 || CO_NO_RPDO > 0x200)              \
            || (CO_NO_TPDO < 1 || CO_NO_TPDO > 0x200)              \
            || ODL_consumerHeartbeatTime_arrayLength      == 0     \
            || ODL_errorStatusBits_stringLength           < 10     \
            || CO_NO_LSS_SERVER                           >  1     \
            || CO_NO_LSS_CLIENT                           >  1     \
            || (CO_NO_LSS_SERVER > 0 && CO_NO_LSS_CLIENT > 0)
        #error Features from CO_OD.h file are not corectly configured for this project!
    #endif


/* Indexes for CANopenNode message objects ************************************/
    #ifdef ODL_consumerHeartbeatTime_arrayLength
        #define CO_NO_HB_CONS   ODL_consumerHeartbeatTime_arrayLength
    #else
        #define CO_NO_HB_CONS   0
    #endif
    #define CO_NO_HB_PROD      1                                      /*  Producer Heartbeat Cont */

    #define CO_RXCAN_NMT       0                                      /*  index for NMT message */
    #define CO_RXCAN_SYNC      1                                      /*  index for SYNC message */
    #define CO_RXCAN_EMERG    (CO_RXCAN_SYNC+CO_NO_SYNC)              /*  index for Emergency message */
    #define CO_RXCAN_TIME     (CO_RXCAN_EMERG+CO_NO_EMERGENCY)        /*  index for TIME message */
    #define CO_RXCAN_RPDO     (CO_RXCAN_TIME+CO_NO_TIME)              /*  start index for RPDO messages */
    #define CO_RXCAN_SDO_SRV  (CO_RXCAN_RPDO+CO_NO_RPDO)              /*  start index for SDO server message (request) */
    #define CO_RXCAN_SDO_CLI  (CO_RXCAN_SDO_SRV+CO_NO_SDO_SERVER)     /*  start index for SDO client message (response) */
    #define CO_RXCAN_CONS_HB  (CO_RXCAN_SDO_CLI+CO_NO_SDO_CLIENT)     /*  start index for Heartbeat Consumer messages */
    #define CO_RXCAN_LSS      (CO_RXCAN_CONS_HB+CO_NO_HB_CONS)        /*  index for LSS rx message */
    /* total number of received CAN messages */
    #define CO_RXCAN_NO_MSGS (1+CO_NO_SYNC+CO_NO_EMERGENCY+CO_NO_TIME+CO_NO_RPDO+CO_NO_SDO_SERVER+CO_NO_SDO_CLIENT+CO_NO_HB_CONS)

    #define CO_TXCAN_NMT       0                                      /*  index for NMT master message */
    #define CO_TXCAN_SYNC      CO_TXCAN_NMT+CO_NO_NMT_MASTER          /*  index for SYNC message */
    #define CO_TXCAN_EMERG    (CO_TXCAN_SYNC+CO_NO_SYNC)              /*  index for Emergency message */
    #define CO_TXCAN_TIME     (CO_TXCAN_EMERG+CO_NO_EMERGENCY)        /*  index for TIME message */
    #define CO_TXCAN_TPDO     (CO_TXCAN_TIME+CO_NO_TIME)              /*  start index for TPDO messages */
    #define CO_TXCAN_SDO_SRV  (CO_TXCAN_TPDO+CO_NO_TPDO)              /*  start index for SDO server message (response) */
    #define CO_TXCAN_SDO_CLI  (CO_TXCAN_SDO_SRV+CO_NO_SDO_SERVER)     /*  start index for SDO client message (request) */
    #define CO_TXCAN_HB       (CO_TXCAN_SDO_CLI+CO_NO_SDO_CLIENT)     /*  index for Heartbeat message */
    #define CO_TXCAN_LSS      (CO_TXCAN_HB+CO_NO_HB_PROD)             /*  index for LSS tx message */
    /* total number of transmitted CAN messages */
    #define CO_TXCAN_NO_MSGS (CO_NO_NMT_MASTER+CO_NO_SYNC+CO_NO_EMERGENCY+CO_NO_TIME+CO_NO_TPDO+CO_NO_SDO_SERVER+CO_NO_SDO_CLIENT+CO_NO_HB_PROD+CO_NO_LSS_SERVER+CO_NO_LSS_CLIENT)


#ifdef CO_USE_GLOBALS
    static CO_CANmodule_t       COO_CANmodule;
    static CO_CANrx_t           COO_CANmodule_rxArray0[CO_RXCAN_NO_MSGS];
    static CO_CANtx_t           COO_CANmodule_txArray0[CO_TXCAN_NO_MSGS];
    static CO_SDO_t             COO_SDO[CO_NO_SDO_SERVER];
    static CO_OD_extension_t    COO_SDO_ODExtensions[CO_OD_NoOfElements];
    static CO_EM_t              COO_EM;
    static CO_EMpr_t            COO_EMpr;
    static CO_NMT_t             COO_NMT;
#if CO_NO_SYNC == 1
    static CO_SYNC_t            COO_SYNC;
#endif
    static CO_TIME_t            COO_TIME;
    static CO_RPDO_t            COO_RPDO[CO_NO_RPDO];
    static CO_TPDO_t            COO_TPDO[CO_NO_TPDO];
    static CO_HBconsumer_t      COO_HBcons;
    static CO_HBconsNode_t      COO_HBcons_monitoredNodes[CO_NO_HB_CONS];
#if CO_NO_LSS_SERVER == 1
    static CO_LSSslave_t        CO0_LSSslave;
#endif
#if CO_NO_LSS_CLIENT == 1
    static CO_LSSmaster_t       CO0_LSSmaster;
#endif
#if CO_NO_SDO_CLIENT != 0
    static CO_SDOclient_t       COO_SDOclient[CO_NO_SDO_CLIENT];
#endif
#if CO_NO_TRACE > 0
    static CO_trace_t           COO_trace[CO_NO_TRACE];
    static uint32_t             COO_traceTimeBuffers[CO_NO_TRACE][CO_TRACE_BUFFER_SIZE_FIXED];
    static int32_t              COO_traceValueBuffers[CO_NO_TRACE][CO_TRACE_BUFFER_SIZE_FIXED];
#endif
#endif

/* These declarations here are needed in the case the switches for the project 
    change the visibility in the headers in a way that the compiler doesn't see an declaration anymore */

#if CO_NO_LSS_SERVER == 0 /* LSS Server means LSS slave */

CO_ReturnError_t CO_new(void);

CO_ReturnError_t CO_CANinit(
        void                   *CANdriverState,
        uint16_t                bitRate);

CO_ReturnError_t CO_LSSinit(
        uint8_t                 nodeId,
        uint16_t                bitRate);

CO_ReturnError_t CO_CANopenInit(
        uint8_t                 nodeId);

#else /* CO_NO_LSS_SERVER == 0 */

CO_ReturnError_t CO_init(
        void                   *CANdriverState,
        uint8_t                 nodeId,
        uint16_t                bitRate);

#endif /* CO_NO_LSS_SERVER == 0 */


/* Helper function for NMT master *********************************************/
#if CO_NO_NMT_MASTER == 1
    CO_CANtx_t *NMTM_txBuff = 0;

    CO_ReturnError_t CO_sendNMTcommand(CO_t *CO_this, uint8_t command, uint8_t nodeID){
        if(NMTM_txBuff == 0){
            /* error, CO_CANtxBufferInit() was not called for this buffer. */
            return CO_ERROR_TX_UNCONFIGURED; /* -11 */
        }
        NMTM_txBuff->data[0] = command;
        NMTM_txBuff->data[1] = nodeID;

        CO_ReturnError_t error = CO_ERROR_NO;

        /* Apply NMT command also to this node, if set so. */
        if(nodeID == 0 || nodeID == CO_this->NMT->nodeId){
            switch(command){
                case CO_NMT_ENTER_OPERATIONAL:
                    if((*CO_this->NMT->emPr->errorRegister) == 0) {
                        CO_this->NMT->operatingState = CO_NMT_OPERATIONAL;
                    }
                    break;
                case CO_NMT_ENTER_STOPPED:
                    CO_this->NMT->operatingState = CO_NMT_STOPPED;
                    break;
                case CO_NMT_ENTER_PRE_OPERATIONAL:
                    CO_this->NMT->operatingState = CO_NMT_PRE_OPERATIONAL;
                    break;
                case CO_NMT_RESET_NODE:
                    CO_this->NMT->resetCommand = CO_RESET_APP;
                    break;
                case CO_NMT_RESET_COMMUNICATION:
                    CO_this->NMT->resetCommand = CO_RESET_COMM;
                    break;
                default:
                    error = CO_ERROR_ILLEGAL_ARGUMENT;
                    break;

            }
        }

        if(error == CO_ERROR_NO)
            return CO_CANsend(CO_this->CANmodule[0], NMTM_txBuff); /* 0 = success */
        else
        {
            return error;
        }
        
    }
#endif


#if CO_NO_TRACE > 0
static uint32_t CO_traceBufferSize[CO_NO_TRACE];
#endif

/******************************************************************************/
CO_ReturnError_t CO_new(void)
{
    int16_t i;
#ifndef CO_USE_GLOBALS
    uint16_t errCnt;
#endif

    /* Verify parameters from CO_OD */
    if(   sizeof(OD_TPDOCommunicationParameter_t) != sizeof(CO_TPDOCommPar_t)
       || sizeof(OD_TPDOMappingParameter_t) != sizeof(CO_TPDOMapPar_t)
       || sizeof(OD_RPDOCommunicationParameter_t) != sizeof(CO_RPDOCommPar_t)
       || sizeof(OD_RPDOMappingParameter_t) != sizeof(CO_RPDOMapPar_t))
    {
        return CO_ERROR_PARAMETERS;
    }

    #if CO_NO_SDO_CLIENT != 0
    if(sizeof(OD_SDOClientParameter_t) != sizeof(CO_SDOclientPar_t)){
        return CO_ERROR_PARAMETERS;
    }
    #endif


    /* Initialize CANopen object */
#ifdef CO_USE_GLOBALS
    CO = &COO;

    CO_memset((uint8_t*)CO, 0, sizeof(CO_t));
    CO->CANmodule[0]                    = &COO_CANmodule;
    CO_CANmodule_rxArray0               = &COO_CANmodule_rxArray0[0];
    CO_CANmodule_txArray0               = &COO_CANmodule_txArray0[0];
    for(i=0; i<CO_NO_SDO_SERVER; i++)
        CO->SDO[i]                      = &COO_SDO[i];
    CO_SDO_ODExtensions                 = &COO_SDO_ODExtensions[0];
    CO->em                              = &COO_EM;
    CO->emPr                            = &COO_EMpr;
    CO->NMT                             = &COO_NMT;
  #if CO_NO_SYNC == 1
    CO->SYNC                            = &COO_SYNC;
  #endif
    CO->TIME                            = &COO_TIME;
    for(i=0; i<CO_NO_RPDO; i++)
        CO->RPDO[i]                     = &COO_RPDO[i];
    for(i=0; i<CO_NO_TPDO; i++)
        CO->TPDO[i]                     = &COO_TPDO[i];
    CO->HBcons                          = &COO_HBcons;
    CO_HBcons_monitoredNodes            = &COO_HBcons_monitoredNodes[0];
  #if CO_NO_LSS_SERVER == 1
    CO->LSSslave                        = &CO0_LSSslave;
  #endif
  #if CO_NO_LSS_CLIENT == 1
    CO->LSSmaster                       = &CO0_LSSmaster;
  #endif
  #if CO_NO_SDO_CLIENT != 0
    for(i=0; i<CO_NO_SDO_CLIENT; i++) {
      CO->SDOclient[i]                  = &COO_SDOclient[i];
    }
  #endif
  #if CO_NO_TRACE > 0
    for(i=0; i<CO_NO_TRACE; i++) {
        CO->trace[i]                    = &COO_trace[i];
        CO_traceTimeBuffers[i]          = &COO_traceTimeBuffers[i][0];
        CO_traceValueBuffers[i]         = &COO_traceValueBuffers[i][0];
        CO_traceBufferSize[i]           = CO_TRACE_BUFFER_SIZE_FIXED;
    }
  #endif
#else
    if(CO == NULL){    /* Use malloc only once */
        CO = &COO;
        CO->CANmodule[0]                    = (CO_CANmodule_t *)    calloc(1, sizeof(CO_CANmodule_t));
        CO_CANmodule_rxArray0               = (CO_CANrx_t *)        calloc(CO_RXCAN_NO_MSGS, sizeof(CO_CANrx_t));
        CO_CANmodule_txArray0               = (CO_CANtx_t *)        calloc(CO_TXCAN_NO_MSGS, sizeof(CO_CANtx_t));
        for(i=0; i<CO_NO_SDO_SERVER; i++){
            CO->SDO[i]                      = (CO_SDO_t *)          calloc(1, sizeof(CO_SDO_t));
        }
        CO_SDO_ODExtensions                 = (CO_OD_extension_t*)  calloc(CO_OD_NoOfElements, sizeof(CO_OD_extension_t));
        CO->em                              = (CO_EM_t *)           calloc(1, sizeof(CO_EM_t));
        CO->emPr                            = (CO_EMpr_t *)         calloc(1, sizeof(CO_EMpr_t));
        CO->NMT                             = (CO_NMT_t *)          calloc(1, sizeof(CO_NMT_t));
      #if CO_NO_SYNC == 1
        CO->SYNC                            = (CO_SYNC_t *)         calloc(1, sizeof(CO_SYNC_t));
      #endif
        CO->TIME                            = (CO_TIME_t *)         calloc(1, sizeof(CO_TIME_t));
        for(i=0; i<CO_NO_RPDO; i++){
            CO->RPDO[i]                     = (CO_RPDO_t *)         calloc(1, sizeof(CO_RPDO_t));
        }
        for(i=0; i<CO_NO_TPDO; i++){
            CO->TPDO[i]                     = (CO_TPDO_t *)         calloc(1, sizeof(CO_TPDO_t));
        }
        CO->HBcons                          = (CO_HBconsumer_t *)   calloc(1, sizeof(CO_HBconsumer_t));
        CO_HBcons_monitoredNodes            = (CO_HBconsNode_t *)   calloc(CO_NO_HB_CONS, sizeof(CO_HBconsNode_t));
      #if CO_NO_LSS_SERVER == 1
        CO->LSSslave                        = (CO_LSSslave_t *)     calloc(1, sizeof(CO_LSSslave_t));
      #endif
      #if CO_NO_LSS_CLIENT == 1
        CO->LSSmaster                       = (CO_LSSmaster_t *)    calloc(1, sizeof(CO_LSSmaster_t));
      #endif
      #if CO_NO_SDO_CLIENT != 0
        for(i=0; i<CO_NO_SDO_CLIENT; i++){
            CO->SDOclient[i]                = (CO_SDOclient_t *)    calloc(1, sizeof(CO_SDOclient_t));
        }
      #endif
      #if CO_NO_TRACE > 0
        for(i=0; i<CO_NO_TRACE; i++) {
            CO->trace[i]                    = (CO_trace_t *)        calloc(1, sizeof(CO_trace_t));
            CO_traceTimeBuffers[i]          = (uint32_t *)          calloc(OD_traceConfig[i].size, sizeof(uint32_t));
            CO_traceValueBuffers[i]         = (int32_t *)           calloc(OD_traceConfig[i].size, sizeof(int32_t));
            if(CO_traceTimeBuffers[i] != NULL && CO_traceValueBuffers[i] != NULL) {
                CO_traceBufferSize[i] = OD_traceConfig[i].size;
            } else {
                CO_traceBufferSize[i] = 0;
            }
        }
      #endif
    }

    CO_memoryUsed = sizeof(CO_CANmodule_t)
                  + sizeof(CO_CANrx_t) * CO_RXCAN_NO_MSGS
                  + sizeof(CO_CANtx_t) * CO_TXCAN_NO_MSGS
                  + sizeof(CO_SDO_t) * CO_NO_SDO_SERVER
                  + sizeof(CO_OD_extension_t) * CO_OD_NoOfElements
                  + sizeof(CO_EM_t)
                  + sizeof(CO_EMpr_t)
                  + sizeof(CO_NMT_t)
                  + sizeof(CO_SYNC_t)
                  + sizeof(CO_TIME_t)
                  + sizeof(CO_RPDO_t) * CO_NO_RPDO
                  + sizeof(CO_TPDO_t) * CO_NO_TPDO
                  + sizeof(CO_HBconsumer_t)
                  + sizeof(CO_HBconsNode_t) * CO_NO_HB_CONS
  #if CO_NO_LSS_SERVER == 1
                  + sizeof(CO_LSSslave_t)
  #endif
  #if CO_NO_LSS_CLIENT == 1
                  + sizeof(CO_LSSmaster_t)
  #endif
  #if CO_NO_SDO_CLIENT != 0
                  + sizeof(CO_SDOclient_t) * CO_NO_SDO_CLIENT
  #endif
                  + 0;
  #if CO_NO_TRACE > 0
    CO_memoryUsed += sizeof(CO_trace_t) * CO_NO_TRACE;
    for(i=0; i<CO_NO_TRACE; i++) {
        CO_memoryUsed += CO_traceBufferSize[i] * 8;
    }
  #endif

    errCnt = 0;
    if(CO->CANmodule[0]                 == NULL) errCnt++;
    if(CO_CANmodule_rxArray0            == NULL) errCnt++;
    if(CO_CANmodule_txArray0            == NULL) errCnt++;
    for(i=0; i<CO_NO_SDO_SERVER; i++){
        if(CO->SDO[i]                   == NULL) errCnt++;
    }
    if(CO_SDO_ODExtensions              == NULL) errCnt++;
    if(CO->em                           == NULL) errCnt++;
    if(CO->emPr                         == NULL) errCnt++;
    if(CO->NMT                          == NULL) errCnt++;
    if(CO->SYNC                         == NULL) errCnt++;
    if(CO->TIME                     	== NULL) errCnt++;
    for(i=0; i<CO_NO_RPDO; i++){
        if(CO->RPDO[i]                  == NULL) errCnt++;
    }
    for(i=0; i<CO_NO_TPDO; i++){
        if(CO->TPDO[i]                  == NULL) errCnt++;
    }
    if(CO->HBcons                       == NULL) errCnt++;
    if(CO_HBcons_monitoredNodes         == NULL) errCnt++;
  #if CO_NO_LSS_SERVER == 1
    if(CO->LSSslave                     == NULL) errCnt++;
  #endif
  #if CO_NO_LSS_CLIENT == 1
    if(CO->LSSmaster                    == NULL) errCnt++;
  #endif
  #if CO_NO_SDO_CLIENT != 0
    for(i=0; i<CO_NO_SDO_CLIENT; i++){
        if(CO->SDOclient[i]             == NULL) errCnt++;
    }
  #endif
  #if CO_NO_TRACE > 0
    for(i=0; i<CO_NO_TRACE; i++) {
        if(CO->trace[i]                 == NULL) errCnt++;
    }
  #endif

    if(errCnt != 0) return CO_ERROR_OUT_OF_MEMORY;
#endif
    return CO_ERROR_NO;
}


/******************************************************************************/
CO_ReturnError_t CO_CANinit(
        void                   *CANdriverState,
        uint16_t                bitRate)
{
    CO_ReturnError_t err;

    CO->CANmodule[0]->CANnormal = false;
    CO_CANsetConfigurationMode(CANdriverState);

    err = CO_CANmodule_init(
            CO->CANmodule[0],
            CANdriverState,
            CO_CANmodule_rxArray0,
            CO_RXCAN_NO_MSGS,
            CO_CANmodule_txArray0,
            CO_TXCAN_NO_MSGS,
            bitRate);

    return err;
}


/******************************************************************************/
#if CO_NO_LSS_SERVER == 1
CO_ReturnError_t CO_LSSinit(
        uint8_t                 nodeId,
        uint16_t                bitRate)
{
    CO_LSS_address_t lssAddress;
    CO_ReturnError_t err;

    lssAddress.identity.productCode = OD_identity.productCode;
    lssAddress.identity.revisionNumber = OD_identity.revisionNumber;
    lssAddress.identity.serialNumber = OD_identity.serialNumber;
    lssAddress.identity.vendorID = OD_identity.vendorID;
    err = CO_LSSslave_init(
            CO->LSSslave,
            lssAddress,
            bitRate,
            nodeId,
            CO->CANmodule[0],
            CO_RXCAN_LSS,
            CO_CAN_ID_LSS_SRV,
            CO->CANmodule[0],
            CO_TXCAN_LSS,
            CO_CAN_ID_LSS_CLI);

    return err;
}
#endif /* CO_NO_LSS_SERVER == 1 */


/******************************************************************************/
CO_ReturnError_t CO_CANopenInit(
        uint8_t                 nodeId)
{
    int16_t i;
    CO_ReturnError_t err;

    /* Verify CANopen Node-ID */
    if(nodeId<1 || nodeId>127) {
        return CO_ERROR_PARAMETERS;
    }

    for (i=0; i<CO_NO_SDO_SERVER; i++)
    {
        uint32_t COB_IDClientToServer;
        uint32_t COB_IDServerToClient;
        if(i==0){
            /*Default SDO server must be located at first index*/
            COB_IDClientToServer = CO_CAN_ID_RSDO + nodeId;
            COB_IDServerToClient = CO_CAN_ID_TSDO + nodeId;
        }else{
            COB_IDClientToServer = OD_SDOServerParameter[i].COB_IDClientToServer;
            COB_IDServerToClient = OD_SDOServerParameter[i].COB_IDServerToClient;
        }

        err = CO_SDO_init(
                CO->SDO[i],
                COB_IDClientToServer,
                COB_IDServerToClient,
                OD_H1200_SDO_SERVER_PARAM+i,
                i==0 ? 0 : CO->SDO[0],
               &CO_OD[0],
                CO_OD_NoOfElements,
                CO_SDO_ODExtensions,
                nodeId,
                CO->CANmodule[0],
                CO_RXCAN_SDO_SRV+i,
                CO->CANmodule[0],
                CO_TXCAN_SDO_SRV+i);
    }

    if(err){return err;}


    err = CO_EM_init(
            CO->em,
            CO->emPr,
            CO->SDO[0],
           &OD_errorStatusBits[0],
            ODL_errorStatusBits_stringLength,
           &OD_errorRegister,
           &OD_preDefinedErrorField[0],
            ODL_preDefinedErrorField_arrayLength,
            CO->CANmodule[0],
            CO_RXCAN_EMERG,
            CO->CANmodule[0],
            CO_TXCAN_EMERG,
            (uint16_t)CO_CAN_ID_EMERGENCY + nodeId);

    if(err){return err;}


    err = CO_NMT_init(
            CO->NMT,
            CO->emPr,
            nodeId,
            500,
            CO->CANmodule[0],
            CO_RXCAN_NMT,
            CO_CAN_ID_NMT_SERVICE,
            CO->CANmodule[0],
            CO_TXCAN_HB,
            CO_CAN_ID_HEARTBEAT + nodeId);

    if(err){return err;}


#if CO_NO_NMT_MASTER == 1
    NMTM_txBuff = CO_CANtxBufferInit(/* return pointer to 8-byte CAN data buffer, which should be populated */
            CO->CANmodule[0], /* pointer to CAN module used for sending this message */
            CO_TXCAN_NMT,     /* index of specific buffer inside CAN module */
            0x0000,           /* CAN identifier */
            0,                /* rtr */
            2,                /* number of data bytes */
            0);               /* synchronous message flag bit */
#endif
#if CO_NO_LSS_CLIENT == 1
    err = CO_LSSmaster_init(
            CO->LSSmaster,
            CO_LSSmaster_DEFAULT_TIMEOUT,
            CO->CANmodule[0],
            CO_RXCAN_LSS,
            CO_CAN_ID_LSS_CLI,
            CO->CANmodule[0],
            CO_TXCAN_LSS,
            CO_CAN_ID_LSS_SRV);

    if(err){return err;}

#endif

#if CO_NO_SYNC == 1
    err = CO_SYNC_init(
            CO->SYNC,
            CO->em,
            CO->SDO[0],
           &CO->NMT->operatingState,
            OD_COB_ID_SYNCMessage,
            OD_communicationCyclePeriod,
            OD_synchronousCounterOverflowValue,
            CO->CANmodule[0],
            CO_RXCAN_SYNC,
            CO->CANmodule[0],
            CO_TXCAN_SYNC);

    if(err){return err;}
#endif

    err = CO_TIME_init(
            CO->TIME,
            CO->em,
            CO->SDO[0],
            &CO->NMT->operatingState,
            OD_COB_ID_TIME,
            0,
            CO->CANmodule[0],
            CO_RXCAN_TIME,
            CO->CANmodule[0],
            CO_TXCAN_TIME);

    if(err){return err;}

    for(i=0; i<CO_NO_RPDO; i++){
        CO_CANmodule_t *CANdevRx = CO->CANmodule[0];
        uint16_t CANdevRxIdx = CO_RXCAN_RPDO + i;

        err = CO_RPDO_init(
                CO->RPDO[i],
                CO->em,
                CO->SDO[0],
                CO->SYNC,
               &CO->NMT->operatingState,
                nodeId,
                ((i<4) ? (CO_CAN_ID_RPDO_1+i*0x100) : 0),
                0,
                (CO_RPDOCommPar_t*) &OD_RPDOCommunicationParameter[i],
                (CO_RPDOMapPar_t*) &OD_RPDOMappingParameter[i],
                OD_H1400_RXPDO_1_PARAM+i,
                OD_H1600_RXPDO_1_MAPPING+i,
                CANdevRx,
                CANdevRxIdx);

        if(err){return err;}
    }

    for(i=0; i<CO_NO_TPDO; i++){
        err = CO_TPDO_init(
                CO->TPDO[i],
                CO->em,
                CO->SDO[0],
                CO->SYNC,
               &CO->NMT->operatingState,
                nodeId,
                ((i<4) ? (CO_CAN_ID_TPDO_1+i*0x100) : 0),
                0,
                (CO_TPDOCommPar_t*) &OD_TPDOCommunicationParameter[i],
                (CO_TPDOMapPar_t*) &OD_TPDOMappingParameter[i],
                OD_H1800_TXPDO_1_PARAM+i,
                OD_H1A00_TXPDO_1_MAPPING+i,
                CO->CANmodule[0],
                CO_TXCAN_TPDO+i);

        if(err){return err;}
    }


    err = CO_HBconsumer_init(
            CO->HBcons,
            CO->em,
            CO->SDO[0],
           &OD_consumerHeartbeatTime[0],
            CO_HBcons_monitoredNodes,
            CO_NO_HB_CONS,
            CO->CANmodule[0],
            CO_RXCAN_CONS_HB);

    if(err){return err;}


#if CO_NO_SDO_CLIENT != 0

    for(i=0; i<CO_NO_SDO_CLIENT; i++){

        err = CO_SDOclient_init(
                CO->SDOclient[i],
                CO->SDO[0],
                (CO_SDOclientPar_t*) &OD_SDOClientParameter[i],
                CO->CANmodule[0],
                CO_RXCAN_SDO_CLI+i,
                CO->CANmodule[0],
                CO_TXCAN_SDO_CLI+i);

        if(err){return err;}

    }
#endif


#if CO_NO_TRACE > 0
    for(i=0; i<CO_NO_TRACE; i++) {
        CO_trace_init(
            CO->trace[i],
            CO->SDO[0],
            OD_traceConfig[i].axisNo,
            CO_traceTimeBuffers[i],
            CO_traceValueBuffers[i],
            CO_traceBufferSize[i],
            &OD_traceConfig[i].map,
            &OD_traceConfig[i].format,
            &OD_traceConfig[i].trigger,
            &OD_traceConfig[i].threshold,
            &OD_trace[i].value,
            &OD_trace[i].min,
            &OD_trace[i].max,
            &OD_trace[i].triggerTime,
            OD_INDEX_TRACE_CONFIG + i,
            OD_INDEX_TRACE + i);
    }
#endif

    return CO_ERROR_NO;
}


/******************************************************************************/
CO_ReturnError_t CO_init(
        void                   *CANdriverState,
        uint8_t                 nodeId,
        uint16_t                bitRate)
{
    CO_ReturnError_t err;

    err = CO_new();
    if (err) {
        return err;
    }

    err = CO_CANinit(CANdriverState, bitRate);
    if (err) {
        CO_delete(CANdriverState);
        return err;
    }

    err = CO_CANopenInit(nodeId);
    if (err) {
        CO_delete(CANdriverState);
        return err;
    }

    return CO_ERROR_NO;
}


/******************************************************************************/
void CO_delete(void *CANdriverState){
#ifndef CO_USE_GLOBALS
    int16_t i;
#endif

    CO_CANsetConfigurationMode(CANdriverState);
    CO_CANmodule_disable(CO->CANmodule[0]);

#ifndef CO_USE_GLOBALS
  #if CO_NO_TRACE > 0
      for(i=0; i<CO_NO_TRACE; i++) {
          free(CO->trace[i]);
          free(CO_traceTimeBuffers[i]);
          free(CO_traceValueBuffers[i]);
      }
  #endif
  #if CO_NO_SDO_CLIENT != 0
      for(i=0; i<CO_NO_SDO_CLIENT; i++) {
          free(CO->SDOclient[i]);
      }
  #endif
  #if CO_NO_LSS_SERVER == 1
    free(CO->LSSslave);
  #endif
  #if CO_NO_LSS_CLIENT == 1
    free(CO->LSSmaster);
  #endif
    free(CO_HBcons_monitoredNodes);
    free(CO->HBcons);
    for(i=0; i<CO_NO_RPDO; i++){
        free(CO->RPDO[i]);
    }
    for(i=0; i<CO_NO_TPDO; i++){
        free(CO->TPDO[i]);
    }
  #if CO_NO_SYNC == 1
    free(CO->SYNC);
  #endif
    free(CO->TIME);
    free(CO->NMT);
    free(CO->emPr);
    free(CO->em);
    free(CO_SDO_ODExtensions);
    for(i=0; i<CO_NO_SDO_SERVER; i++){
        free(CO->SDO[i]);
    }
    free(CO_CANmodule_txArray0);
    free(CO_CANmodule_rxArray0);
    free(CO->CANmodule[0]);
    CO = NULL;
#endif
}


/******************************************************************************/
CO_NMT_reset_cmd_t CO_process(
        CO_t                   *CO_this,
        uint16_t                timeDifference_ms,
        uint16_t               *timerNext_ms)
{
    uint8_t i;
    bool_t NMTisPreOrOperational = false;
    CO_NMT_reset_cmd_t reset = CO_RESET_NOT;
#ifdef CO_USE_LEDS
    static uint16_t ms50 = 0;
#endif /* CO_USE_LEDS */

    if(CO_this->NMT->operatingState == CO_NMT_PRE_OPERATIONAL || CO_this->NMT->operatingState == CO_NMT_OPERATIONAL)
        NMTisPreOrOperational = true;

#ifdef CO_USE_LEDS
    ms50 += timeDifference_ms;
    if(ms50 >= 50){
        ms50 -= 50;
        CO_NMT_blinkingProcess50ms(CO_this->NMT);
    }
#endif /* CO_USE_LEDS */
    if(timerNext_ms != NULL){
        if(*timerNext_ms > 50){
            *timerNext_ms = 50;
        }
    }


    for(i=0; i<CO_NO_SDO_SERVER; i++){
        CO_SDO_process(
                CO_this->SDO[i],
                NMTisPreOrOperational,
                timeDifference_ms,
                1000,
                timerNext_ms);
    }

    CO_EM_process(
            CO_this->emPr,
            NMTisPreOrOperational,
            timeDifference_ms * 10,
            OD_inhibitTimeEMCY,
            timerNext_ms);


    reset = CO_NMT_process(
            CO_this->NMT,
            timeDifference_ms,
            OD_producerHeartbeatTime,
            OD_NMTStartup,
            OD_errorRegister,
            OD_errorBehavior,
            timerNext_ms);


    CO_HBconsumer_process(
            CO_this->HBcons,
            NMTisPreOrOperational,
            timeDifference_ms);
    
    
    CO_TIME_process(
            CO_this->TIME, 
            timeDifference_ms);

    return reset;
}


/******************************************************************************/
<<<<<<< HEAD
bool_t CO_process_SYNC_RPDO(
        CO_t                   *CO_this,
=======
#if CO_NO_SYNC == 1
bool_t CO_process_SYNC(
        CO_t                   *CO,
>>>>>>> e1244868
        uint32_t                timeDifference_us)
{
    bool_t syncWas = false;

    switch(CO_SYNC_process(CO_this->SYNC, timeDifference_us, OD_synchronousWindowLength)){
        case 1:     //immediately after the SYNC message
            syncWas = true;
            break;
        case 2:     //outside SYNC window
            CO_CANclearPendingSyncPDOs(CO_this->CANmodule[0]);
            break;
    }

    return syncWas;
}
#endif

/******************************************************************************/
void CO_process_RPDO(
        CO_t                   *CO,
        bool_t                  syncWas)
{
    int16_t i;

    for(i=0; i<CO_NO_RPDO; i++){
        CO_RPDO_process(CO_this->RPDO[i], syncWas);
    }
}


/******************************************************************************/
void CO_process_TPDO(
        CO_t                   *CO_this,
        bool_t                  syncWas,
        uint32_t                timeDifference_us)
{
    int16_t i;

    /* Verify PDO Change Of State and process PDOs */
    for(i=0; i<CO_NO_TPDO; i++){
<<<<<<< HEAD
        if(!CO_this->TPDO[i]->sendRequest) CO_this->TPDO[i]->sendRequest = CO_TPDOisCOS(CO_this->TPDO[i]);
        CO_TPDO_process(CO_this->TPDO[i], CO_this->SYNC, syncWas, timeDifference_us);
=======
        if(!CO->TPDO[i]->sendRequest)
            CO->TPDO[i]->sendRequest = CO_TPDOisCOS(CO->TPDO[i]);

        CO_TPDO_process(CO->TPDO[i], syncWas, timeDifference_us);
>>>>>>> e1244868
    }
}<|MERGE_RESOLUTION|>--- conflicted
+++ resolved
@@ -886,14 +886,9 @@
 
 
 /******************************************************************************/
-<<<<<<< HEAD
+#if CO_NO_SYNC == 1
 bool_t CO_process_SYNC_RPDO(
         CO_t                   *CO_this,
-=======
-#if CO_NO_SYNC == 1
-bool_t CO_process_SYNC(
-        CO_t                   *CO,
->>>>>>> e1244868
         uint32_t                timeDifference_us)
 {
     bool_t syncWas = false;
@@ -934,14 +929,8 @@
 
     /* Verify PDO Change Of State and process PDOs */
     for(i=0; i<CO_NO_TPDO; i++){
-<<<<<<< HEAD
-        if(!CO_this->TPDO[i]->sendRequest) CO_this->TPDO[i]->sendRequest = CO_TPDOisCOS(CO_this->TPDO[i]);
-        CO_TPDO_process(CO_this->TPDO[i], CO_this->SYNC, syncWas, timeDifference_us);
-=======
-        if(!CO->TPDO[i]->sendRequest)
-            CO->TPDO[i]->sendRequest = CO_TPDOisCOS(CO->TPDO[i]);
-
-        CO_TPDO_process(CO->TPDO[i], syncWas, timeDifference_us);
->>>>>>> e1244868
+        if(!CO_this->TPDO[i]->sendRequest) 
+            CO_this->TPDO[i]->sendRequest = CO_TPDOisCOS(CO_this->TPDO[i]);
+        CO_TPDO_process(CO_this->TPDO[i], syncWas, timeDifference_us);
     }
 }