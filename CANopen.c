/*
 * Main CANopen stack file. It combines Object dictionary (CO_OD) and all other
 * CANopen source files. Configuration information are read from CO_OD.h file.
 *
 * @file        CANopen.c
 * @ingroup     CO_CANopen
 * @author      Janez Paternoster
 * @copyright   2010 - 2015 Janez Paternoster
 *
 * This file is part of CANopenNode, an opensource CANopen Stack.
 * Project home page is <https://github.com/CANopenNode/CANopenNode>.
 * For more information on CANopen see <http://www.can-cia.org/>.
 *
 * CANopenNode is free and open source software: you can redistribute
 * it and/or modify it under the terms of the GNU General Public License
 * as published by the Free Software Foundation, either version 2 of the
 * License, or (at your option) any later version.
 *
 * This program is distributed in the hope that it will be useful,
 * but WITHOUT ANY WARRANTY; without even the implied warranty of
 * MERCHANTABILITY or FITNESS FOR A PARTICULAR PURPOSE. See the
 * GNU General Public License for more details.
 *
 * You should have received a copy of the GNU General Public License
 * along with this program. If not, see <http://www.gnu.org/licenses/>.
 *
 * Following clarification and special exception to the GNU General Public
 * License is included to the distribution terms of CANopenNode:
 *
 * Linking this library statically or dynamically with other modules is
 * making a combined work based on this library. Thus, the terms and
 * conditions of the GNU General Public License cover the whole combination.
 *
 * As a special exception, the copyright holders of this library give
 * you permission to link this library with independent modules to
 * produce an executable, regardless of the license terms of these
 * independent modules, and to copy and distribute the resulting
 * executable under terms of your choice, provided that you also meet,
 * for each linked independent module, the terms and conditions of the
 * license of that module. An independent module is a module which is
 * not derived from or based on this library. If you modify this
 * library, you may extend this exception to your version of the
 * library, but you are not obliged to do so. If you do not wish
 * to do so, delete this exception statement from your version.
 */


#include "CANopen.h"


/* If defined, global variables will be used, otherwise CANopen objects will
   be generated with calloc(). */
/* #define CO_USE_GLOBALS */

/* If defined, the user provides an own implemetation for calculating the
 * CRC16 CCITT checksum. */
/* #define CO_USE_OWN_CRC16 */

#ifndef CO_USE_GLOBALS
    #include <stdlib.h> /*  for malloc, free */
    static uint32_t CO_memoryUsed = 0; /* informative */
#endif


/* Global variables ***********************************************************/
    extern const CO_OD_entry_t CO_OD[CO_OD_NoOfElements];  /* Object Dictionary array */
    static CO_t COO;
    CO_t *CO = NULL;

    static CO_CANrx_t          *CO_CANmodule_rxArray0;
    static CO_CANtx_t          *CO_CANmodule_txArray0;
    static CO_OD_extension_t   *CO_SDO_ODExtensions;
    static CO_HBconsNode_t     *CO_HBcons_monitoredNodes;
#if CO_NO_TRACE > 0
    static uint32_t            *CO_traceTimeBuffers[CO_NO_TRACE];
    static int32_t             *CO_traceValueBuffers[CO_NO_TRACE];
  #ifdef CO_USE_GLOBALS
  #ifndef CO_TRACE_BUFFER_SIZE_FIXED
    #define CO_TRACE_BUFFER_SIZE_FIXED 100
  #endif
  #endif
#endif


/* Verify features from CO_OD *************************************************/
    /* generate error, if features are not correctly configured for this project */
    #if        CO_NO_NMT_MASTER                           >  1     \
            || CO_NO_SYNC                                 != 1     \
            || CO_NO_EMERGENCY                            != 1     \
            || CO_NO_SDO_SERVER                           == 0     \
            || CO_NO_TIME                                 >  1     \
            || CO_NO_SDO_CLIENT                           > 128    \
            || (CO_NO_RPDO < 1 || CO_NO_RPDO > 0x200)              \
            || (CO_NO_TPDO < 1 || CO_NO_TPDO > 0x200)              \
            || ODL_consumerHeartbeatTime_arrayLength      == 0     \
            || ODL_errorStatusBits_stringLength           < 10     \
            || CO_NO_LSS_SERVER                           >  1     \
            || CO_NO_LSS_CLIENT                           >  1     \
            || (CO_NO_LSS_SERVER > 0 && CO_NO_LSS_CLIENT > 0)
        #error Features from CO_OD.h file are not corectly configured for this project!
    #endif


/* Indexes for CANopenNode message objects ************************************/
    #ifdef ODL_consumerHeartbeatTime_arrayLength
        #define CO_NO_HB_CONS   ODL_consumerHeartbeatTime_arrayLength
    #else
        #define CO_NO_HB_CONS   0
    #endif
    #define CO_NO_HB_PROD      1                                      /*  Producer Heartbeat Cont */

    #define CO_RXCAN_NMT       0                                      /*  index for NMT message */
    #define CO_RXCAN_SYNC      1                                      /*  index for SYNC message */
    #define CO_RXCAN_EMERG    (CO_RXCAN_SYNC+CO_NO_SYNC)              /*  index for Emergency message */
    #define CO_RXCAN_TIME     (CO_RXCAN_EMERG+CO_NO_EMERGENCY)        /*  index for TIME message */
    #define CO_RXCAN_RPDO     (CO_RXCAN_TIME+CO_NO_TIME)              /*  start index for RPDO messages */
    #define CO_RXCAN_SDO_SRV  (CO_RXCAN_RPDO+CO_NO_RPDO)              /*  start index for SDO server message (request) */
    #define CO_RXCAN_SDO_CLI  (CO_RXCAN_SDO_SRV+CO_NO_SDO_SERVER)     /*  start index for SDO client message (response) */
    #define CO_RXCAN_CONS_HB  (CO_RXCAN_SDO_CLI+CO_NO_SDO_CLIENT)     /*  start index for Heartbeat Consumer messages */
    #define CO_RXCAN_LSS      (CO_RXCAN_CONS_HB+CO_NO_HB_CONS)        /*  index for LSS rx message */
    /* total number of received CAN messages */
    #define CO_RXCAN_NO_MSGS (1+CO_NO_SYNC+CO_NO_EMERGENCY+CO_NO_TIME+CO_NO_RPDO+CO_NO_SDO_SERVER+CO_NO_SDO_CLIENT+CO_NO_HB_CONS)

    #define CO_TXCAN_NMT       0                                      /*  index for NMT master message */
    #define CO_TXCAN_SYNC      CO_TXCAN_NMT+CO_NO_NMT_MASTER          /*  index for SYNC message */
    #define CO_TXCAN_EMERG    (CO_TXCAN_SYNC+CO_NO_SYNC)              /*  index for Emergency message */
    #define CO_TXCAN_TIME     (CO_TXCAN_EMERG+CO_NO_EMERGENCY)        /*  index for TIME message */
    #define CO_TXCAN_TPDO     (CO_TXCAN_TIME+CO_NO_TIME)              /*  start index for TPDO messages */
    #define CO_TXCAN_SDO_SRV  (CO_TXCAN_TPDO+CO_NO_TPDO)              /*  start index for SDO server message (response) */
    #define CO_TXCAN_SDO_CLI  (CO_TXCAN_SDO_SRV+CO_NO_SDO_SERVER)     /*  start index for SDO client message (request) */
    #define CO_TXCAN_HB       (CO_TXCAN_SDO_CLI+CO_NO_SDO_CLIENT)     /*  index for Heartbeat message */
    #define CO_TXCAN_LSS      (CO_TXCAN_HB+CO_NO_HB_PROD)             /*  index for LSS tx message */
    /* total number of transmitted CAN messages */
    #define CO_TXCAN_NO_MSGS (CO_NO_NMT_MASTER+CO_NO_SYNC+CO_NO_EMERGENCY+CO_NO_TIME+CO_NO_TPDO+CO_NO_SDO_SERVER+CO_NO_SDO_CLIENT+CO_NO_HB_PROD+CO_NO_LSS_SERVER+CO_NO_LSS_CLIENT)


#ifdef CO_USE_GLOBALS
    static CO_CANmodule_t       COO_CANmodule;
    static CO_CANrx_t           COO_CANmodule_rxArray0[CO_RXCAN_NO_MSGS];
    static CO_CANtx_t           COO_CANmodule_txArray0[CO_TXCAN_NO_MSGS];
    static CO_SDO_t             COO_SDO[CO_NO_SDO_SERVER];
    static CO_OD_extension_t    COO_SDO_ODExtensions[CO_OD_NoOfElements];
    static CO_EM_t              COO_EM;
    static CO_EMpr_t            COO_EMpr;
    static CO_NMT_t             COO_NMT;
    static CO_SYNC_t            COO_SYNC;
    static CO_TIME_t            COO_TIME;
    static CO_RPDO_t            COO_RPDO[CO_NO_RPDO];
    static CO_TPDO_t            COO_TPDO[CO_NO_TPDO];
    static CO_HBconsumer_t      COO_HBcons;
    static CO_HBconsNode_t      COO_HBcons_monitoredNodes[CO_NO_HB_CONS];
#if CO_NO_LSS_SERVER == 1
    static CO_LSSslave_t        CO0_LSSslave;
#endif
#if CO_NO_LSS_CLIENT == 1
    static CO_LSSmaster_t       CO0_LSSmaster;
#endif
#if CO_NO_SDO_CLIENT != 0
    static CO_SDOclient_t       COO_SDOclient[CO_NO_SDO_CLIENT];
#endif
#if CO_NO_TRACE > 0
    static CO_trace_t           COO_trace[CO_NO_TRACE];
    static uint32_t             COO_traceTimeBuffers[CO_NO_TRACE][CO_TRACE_BUFFER_SIZE_FIXED];
    static int32_t              COO_traceValueBuffers[CO_NO_TRACE][CO_TRACE_BUFFER_SIZE_FIXED];
#endif
#endif


/* Helper function for NMT master *********************************************/
#if CO_NO_NMT_MASTER == 1
    CO_CANtx_t *NMTM_txBuff = 0;

    CO_ReturnError_t CO_sendNMTcommand(CO_t *CO, uint8_t command, uint8_t nodeID){
        if(NMTM_txBuff == 0){
            /* error, CO_CANtxBufferInit() was not called for this buffer. */
            return CO_ERROR_TX_UNCONFIGURED; /* -11 */
        }
        NMTM_txBuff->data[0] = command;
        NMTM_txBuff->data[1] = nodeID;

        /* Apply NMT command also to this node, if set so. */
        if(nodeID == 0 || nodeID == CO->NMT->nodeId){
            switch(command){
                case CO_NMT_ENTER_OPERATIONAL:
                    if((*CO->NMT->emPr->errorRegister) == 0) {
                        CO->NMT->operatingState = CO_NMT_OPERATIONAL;
                    }
                    break;
                case CO_NMT_ENTER_STOPPED:
                    CO->NMT->operatingState = CO_NMT_STOPPED;
                    break;
                case CO_NMT_ENTER_PRE_OPERATIONAL:
                    CO->NMT->operatingState = CO_NMT_PRE_OPERATIONAL;
                    break;
                case CO_NMT_RESET_NODE:
                    CO->NMT->resetCommand = CO_RESET_APP;
                    break;
                case CO_NMT_RESET_COMMUNICATION:
                    CO->NMT->resetCommand = CO_RESET_COMM;
                    break;
            }
        }

        return CO_CANsend(CO->CANmodule[0], NMTM_txBuff); /* 0 = success */
    }
#endif


#if CO_NO_TRACE > 0
static uint32_t CO_traceBufferSize[CO_NO_TRACE];
#endif

/******************************************************************************/
CO_ReturnError_t CO_new(void)
{
    int16_t i;
#ifndef CO_USE_GLOBALS
    uint16_t errCnt;
#endif

    /* Verify parameters from CO_OD */
    if(   sizeof(OD_TPDOCommunicationParameter_t) != sizeof(CO_TPDOCommPar_t)
       || sizeof(OD_TPDOMappingParameter_t) != sizeof(CO_TPDOMapPar_t)
       || sizeof(OD_RPDOCommunicationParameter_t) != sizeof(CO_RPDOCommPar_t)
       || sizeof(OD_RPDOMappingParameter_t) != sizeof(CO_RPDOMapPar_t))
    {
        return CO_ERROR_PARAMETERS;
    }

    #if CO_NO_SDO_CLIENT != 0
    if(sizeof(OD_SDOClientParameter_t) != sizeof(CO_SDOclientPar_t)){
        return CO_ERROR_PARAMETERS;
    }
    #endif


    /* Initialize CANopen object */
#ifdef CO_USE_GLOBALS
    CO = &COO;

    CO->CANmodule[0]                    = &COO_CANmodule;
    CO_CANmodule_rxArray0               = &COO_CANmodule_rxArray0[0];
    CO_CANmodule_txArray0               = &COO_CANmodule_txArray0[0];
    for(i=0; i<CO_NO_SDO_SERVER; i++)
        CO->SDO[i]                      = &COO_SDO[i];
    CO_SDO_ODExtensions                 = &COO_SDO_ODExtensions[0];
    CO->em                              = &COO_EM;
    CO->emPr                            = &COO_EMpr;
    CO->NMT                             = &COO_NMT;
    CO->SYNC                            = &COO_SYNC;
    CO->TIME                            = &COO_TIME;
    for(i=0; i<CO_NO_RPDO; i++)
        CO->RPDO[i]                     = &COO_RPDO[i];
    for(i=0; i<CO_NO_TPDO; i++)
        CO->TPDO[i]                     = &COO_TPDO[i];
    CO->HBcons                          = &COO_HBcons;
    CO_HBcons_monitoredNodes            = &COO_HBcons_monitoredNodes[0];
  #if CO_NO_LSS_SERVER == 1
    CO->LSSslave                        = &CO0_LSSslave;
  #endif
  #if CO_NO_LSS_CLIENT == 1
    CO->LSSmaster                       = &CO0_LSSmaster;
  #endif
  #if CO_NO_SDO_CLIENT != 0
    for(i=0; i<CO_NO_SDO_CLIENT; i++) {
      CO->SDOclient[i]                  = &COO_SDOclient[i];
    }
  #endif
  #if CO_NO_TRACE > 0
    for(i=0; i<CO_NO_TRACE; i++) {
        CO->trace[i]                    = &COO_trace[i];
        CO_traceTimeBuffers[i]          = &COO_traceTimeBuffers[i][0];
        CO_traceValueBuffers[i]         = &COO_traceValueBuffers[i][0];
        CO_traceBufferSize[i]           = CO_TRACE_BUFFER_SIZE_FIXED;
    }
  #endif
#else
    if(CO == NULL){    /* Use malloc only once */
        CO = &COO;
        CO->CANmodule[0]                    = (CO_CANmodule_t *)    calloc(1, sizeof(CO_CANmodule_t));
        CO_CANmodule_rxArray0               = (CO_CANrx_t *)        calloc(CO_RXCAN_NO_MSGS, sizeof(CO_CANrx_t));
        CO_CANmodule_txArray0               = (CO_CANtx_t *)        calloc(CO_TXCAN_NO_MSGS, sizeof(CO_CANtx_t));
        for(i=0; i<CO_NO_SDO_SERVER; i++){
            CO->SDO[i]                      = (CO_SDO_t *)          calloc(1, sizeof(CO_SDO_t));
        }
        CO_SDO_ODExtensions                 = (CO_OD_extension_t*)  calloc(CO_OD_NoOfElements, sizeof(CO_OD_extension_t));
        CO->em                              = (CO_EM_t *)           calloc(1, sizeof(CO_EM_t));
        CO->emPr                            = (CO_EMpr_t *)         calloc(1, sizeof(CO_EMpr_t));
        CO->NMT                             = (CO_NMT_t *)          calloc(1, sizeof(CO_NMT_t));
        CO->SYNC                            = (CO_SYNC_t *)         calloc(1, sizeof(CO_SYNC_t));
        CO->TIME                            = (CO_TIME_t *)         calloc(1, sizeof(CO_TIME_t));
        for(i=0; i<CO_NO_RPDO; i++){
            CO->RPDO[i]                     = (CO_RPDO_t *)         calloc(1, sizeof(CO_RPDO_t));
        }
        for(i=0; i<CO_NO_TPDO; i++){
            CO->TPDO[i]                     = (CO_TPDO_t *)         calloc(1, sizeof(CO_TPDO_t));
        }
        CO->HBcons                          = (CO_HBconsumer_t *)   calloc(1, sizeof(CO_HBconsumer_t));
        CO_HBcons_monitoredNodes            = (CO_HBconsNode_t *)   calloc(CO_NO_HB_CONS, sizeof(CO_HBconsNode_t));
      #if CO_NO_LSS_SERVER == 1
        CO->LSSslave                        = (CO_LSSslave_t *)     calloc(1, sizeof(CO_LSSslave_t));
      #endif
      #if CO_NO_LSS_CLIENT == 1
        CO->LSSmaster                       = (CO_LSSmaster_t *)    calloc(1, sizeof(CO_LSSmaster_t));
      #endif
      #if CO_NO_SDO_CLIENT != 0
        for(i=0; i<CO_NO_SDO_CLIENT; i++){
            CO->SDOclient[i]                = (CO_SDOclient_t *)    calloc(1, sizeof(CO_SDOclient_t));
        }
      #endif
      #if CO_NO_TRACE > 0
        for(i=0; i<CO_NO_TRACE; i++) {
            CO->trace[i]                    = (CO_trace_t *)        calloc(1, sizeof(CO_trace_t));
            CO_traceTimeBuffers[i]          = (uint32_t *)          calloc(OD_traceConfig[i].size, sizeof(uint32_t));
            CO_traceValueBuffers[i]         = (int32_t *)           calloc(OD_traceConfig[i].size, sizeof(int32_t));
            if(CO_traceTimeBuffers[i] != NULL && CO_traceValueBuffers[i] != NULL) {
                CO_traceBufferSize[i] = OD_traceConfig[i].size;
            } else {
                CO_traceBufferSize[i] = 0;
            }
        }
      #endif
    }

    CO_memoryUsed = sizeof(CO_CANmodule_t)
                  + sizeof(CO_CANrx_t) * CO_RXCAN_NO_MSGS
                  + sizeof(CO_CANtx_t) * CO_TXCAN_NO_MSGS
                  + sizeof(CO_SDO_t) * CO_NO_SDO_SERVER
                  + sizeof(CO_OD_extension_t) * CO_OD_NoOfElements
                  + sizeof(CO_EM_t)
                  + sizeof(CO_EMpr_t)
                  + sizeof(CO_NMT_t)
                  + sizeof(CO_SYNC_t)
                  + sizeof(CO_TIME_t)
                  + sizeof(CO_RPDO_t) * CO_NO_RPDO
                  + sizeof(CO_TPDO_t) * CO_NO_TPDO
                  + sizeof(CO_HBconsumer_t)
                  + sizeof(CO_HBconsNode_t) * CO_NO_HB_CONS
  #if CO_NO_LSS_SERVER == 1
                  + sizeof(CO_LSSslave_t)
  #endif
  #if CO_NO_LSS_CLIENT == 1
                  + sizeof(CO_LSSmaster_t)
  #endif
  #if CO_NO_SDO_CLIENT != 0
                  + sizeof(CO_SDOclient_t) * CO_NO_SDO_CLIENT
  #endif
                  + 0;
  #if CO_NO_TRACE > 0
    CO_memoryUsed += sizeof(CO_trace_t) * CO_NO_TRACE;
    for(i=0; i<CO_NO_TRACE; i++) {
        CO_memoryUsed += CO_traceBufferSize[i] * 8;
    }
  #endif

    errCnt = 0;
    if(CO->CANmodule[0]                 == NULL) errCnt++;
    if(CO_CANmodule_rxArray0            == NULL) errCnt++;
    if(CO_CANmodule_txArray0            == NULL) errCnt++;
    for(i=0; i<CO_NO_SDO_SERVER; i++){
        if(CO->SDO[i]                   == NULL) errCnt++;
    }
    if(CO_SDO_ODExtensions              == NULL) errCnt++;
    if(CO->em                           == NULL) errCnt++;
    if(CO->emPr                         == NULL) errCnt++;
    if(CO->NMT                          == NULL) errCnt++;
    if(CO->SYNC                         == NULL) errCnt++;
    if(CO->TIME                     	== NULL) errCnt++;
    for(i=0; i<CO_NO_RPDO; i++){
        if(CO->RPDO[i]                  == NULL) errCnt++;
    }
    for(i=0; i<CO_NO_TPDO; i++){
        if(CO->TPDO[i]                  == NULL) errCnt++;
    }
    if(CO->HBcons                       == NULL) errCnt++;
    if(CO_HBcons_monitoredNodes         == NULL) errCnt++;
  #if CO_NO_LSS_SERVER == 1
    if(CO->LSSslave                     == NULL) errCnt++;
  #endif
  #if CO_NO_LSS_CLIENT == 1
    if(CO->LSSmaster                    == NULL) errCnt++;
  #endif
  #if CO_NO_SDO_CLIENT != 0
    for(i=0; i<CO_NO_SDO_CLIENT; i++){
        if(CO->SDOclient[i]             == NULL) errCnt++;
    }
  #endif
  #if CO_NO_TRACE > 0
    for(i=0; i<CO_NO_TRACE; i++) {
        if(CO->trace[i]                 == NULL) errCnt++;
    }
  #endif

    if(errCnt != 0) return CO_ERROR_OUT_OF_MEMORY;
#endif
    return CO_ERROR_NO;
}


/******************************************************************************/
CO_ReturnError_t CO_CANinit(
        void                   *CANdriverState,
        uint16_t                bitRate)
{
    CO_ReturnError_t err;

    CO->CANmodule[0]->CANnormal = false;
    CO_CANsetConfigurationMode(CANdriverState);

    err = CO_CANmodule_init(
            CO->CANmodule[0],
            CANdriverState,
            CO_CANmodule_rxArray0,
            CO_RXCAN_NO_MSGS,
            CO_CANmodule_txArray0,
            CO_TXCAN_NO_MSGS,
            bitRate);

    return err;
}


/******************************************************************************/
#if CO_NO_LSS_SERVER == 1
CO_ReturnError_t CO_LSSinit(
        uint8_t                 nodeId,
        uint16_t                bitRate)
{
    CO_LSS_address_t lssAddress;
    CO_ReturnError_t err;

    lssAddress.identity.productCode = OD_identity.productCode;
    lssAddress.identity.revisionNumber = OD_identity.revisionNumber;
    lssAddress.identity.serialNumber = OD_identity.serialNumber;
    lssAddress.identity.vendorID = OD_identity.vendorID;
    err = CO_LSSslave_init(
            CO->LSSslave,
            lssAddress,
            bitRate,
            nodeId,
            CO->CANmodule[0],
            CO_RXCAN_LSS,
            CO_CAN_ID_LSS_SRV,
            CO->CANmodule[0],
            CO_TXCAN_LSS,
            CO_CAN_ID_LSS_CLI);

    return err;
}
#endif /* CO_NO_LSS_SERVER == 1 */


/******************************************************************************/
CO_ReturnError_t CO_CANopenInit(
        uint8_t                 nodeId)
{
    int16_t i;
    CO_ReturnError_t err;

    /* Verify CANopen Node-ID */
    if(nodeId<1 || nodeId>127) {
        return CO_ERROR_PARAMETERS;
    }

    for (i=0; i<CO_NO_SDO_SERVER; i++)
    {
        uint32_t COB_IDClientToServer;
        uint32_t COB_IDServerToClient;
        if(i==0){
            /*Default SDO server must be located at first index*/
            COB_IDClientToServer = CO_CAN_ID_RSDO + nodeId;
            COB_IDServerToClient = CO_CAN_ID_TSDO + nodeId;
        }else{
            COB_IDClientToServer = OD_SDOServerParameter[i].COB_IDClientToServer;
            COB_IDServerToClient = OD_SDOServerParameter[i].COB_IDServerToClient;
        }

        err = CO_SDO_init(
                CO->SDO[i],
                COB_IDClientToServer,
                COB_IDServerToClient,
                OD_H1200_SDO_SERVER_PARAM+i,
                i==0 ? 0 : CO->SDO[0],
               &CO_OD[0],
                CO_OD_NoOfElements,
                CO_SDO_ODExtensions,
                nodeId,
                CO->CANmodule[0],
                CO_RXCAN_SDO_SRV+i,
                CO->CANmodule[0],
                CO_TXCAN_SDO_SRV+i);
    }

    if(err){return err;}


    err = CO_EM_init(
            CO->em,
            CO->emPr,
            CO->SDO[0],
           &OD_errorStatusBits[0],
            ODL_errorStatusBits_stringLength,
           &OD_errorRegister,
           &OD_preDefinedErrorField[0],
            ODL_preDefinedErrorField_arrayLength,
            CO->CANmodule[0],
            CO_RXCAN_EMERG,
            CO->CANmodule[0],
            CO_TXCAN_EMERG,
            (uint16_t)CO_CAN_ID_EMERGENCY + nodeId);

    if(err){return err;}


    err = CO_NMT_init(
            CO->NMT,
            CO->emPr,
            nodeId,
            500,
            CO->CANmodule[0],
            CO_RXCAN_NMT,
            CO_CAN_ID_NMT_SERVICE,
            CO->CANmodule[0],
            CO_TXCAN_HB,
            CO_CAN_ID_HEARTBEAT + nodeId);

    if(err){return err;}


#if CO_NO_NMT_MASTER == 1
    NMTM_txBuff = CO_CANtxBufferInit(/* return pointer to 8-byte CAN data buffer, which should be populated */
            CO->CANmodule[0], /* pointer to CAN module used for sending this message */
            CO_TXCAN_NMT,     /* index of specific buffer inside CAN module */
            0x0000,           /* CAN identifier */
            0,                /* rtr */
            2,                /* number of data bytes */
            0);               /* synchronous message flag bit */
#endif
#if CO_NO_LSS_CLIENT == 1
    err = CO_LSSmaster_init(
            CO->LSSmaster,
            CO_LSSmaster_DEFAULT_TIMEOUT,
            CO->CANmodule[0],
            CO_RXCAN_LSS,
            CO_CAN_ID_LSS_CLI,
            CO->CANmodule[0],
            CO_TXCAN_LSS,
            CO_CAN_ID_LSS_SRV);

    if(err){return err;}

#endif

    err = CO_SYNC_init(
            CO->SYNC,
            CO->em,
            CO->SDO[0],
           &CO->NMT->operatingState,
            OD_COB_ID_SYNCMessage,
            OD_communicationCyclePeriod,
            OD_synchronousCounterOverflowValue,
            CO->CANmodule[0],
            CO_RXCAN_SYNC,
            CO->CANmodule[0],
            CO_TXCAN_SYNC);

    if(err){return err;}

    err = CO_TIME_init(
            CO->TIME,
            CO->em,
            CO->SDO[0],
            &CO->NMT->operatingState,
            OD_COB_ID_TIME,
            0,
            CO->CANmodule[0],
            CO_RXCAN_TIME,
            CO->CANmodule[0],
            CO_TXCAN_TIME);

    if(err){return err;}
    
    for(i=0; i<CO_NO_RPDO; i++){
        CO_CANmodule_t *CANdevRx = CO->CANmodule[0];
        uint16_t CANdevRxIdx = CO_RXCAN_RPDO + i;

        err = CO_RPDO_init(
                CO->RPDO[i],
                CO->em,
                CO->SDO[0],
                CO->SYNC,
               &CO->NMT->operatingState,
                nodeId,
                ((i<4) ? (CO_CAN_ID_RPDO_1+i*0x100) : 0),
                0,
                (CO_RPDOCommPar_t*) &OD_RPDOCommunicationParameter[i],
                (CO_RPDOMapPar_t*) &OD_RPDOMappingParameter[i],
                OD_H1400_RXPDO_1_PARAM+i,
                OD_H1600_RXPDO_1_MAPPING+i,
                CANdevRx,
                CANdevRxIdx);

        if(err){return err;}
    }


    for(i=0; i<CO_NO_TPDO; i++){
        err = CO_TPDO_init(
                CO->TPDO[i],
                CO->em,
                CO->SDO[0],
               &CO->NMT->operatingState,
                nodeId,
                ((i<4) ? (CO_CAN_ID_TPDO_1+i*0x100) : 0),
                0,
                (CO_TPDOCommPar_t*) &OD_TPDOCommunicationParameter[i],
                (CO_TPDOMapPar_t*) &OD_TPDOMappingParameter[i],
                OD_H1800_TXPDO_1_PARAM+i,
                OD_H1A00_TXPDO_1_MAPPING+i,
                CO->CANmodule[0],
                CO_TXCAN_TPDO+i);

        if(err){return err;}
    }


    err = CO_HBconsumer_init(
            CO->HBcons,
            CO->em,
            CO->SDO[0],
           &OD_consumerHeartbeatTime[0],
            CO_HBcons_monitoredNodes,
            CO_NO_HB_CONS,
            CO->CANmodule[0],
            CO_RXCAN_CONS_HB);

    if(err){return err;}


#if CO_NO_SDO_CLIENT != 0

    for(i=0; i<CO_NO_SDO_CLIENT; i++){

        err = CO_SDOclient_init(
                CO->SDOclient[i],
                CO->SDO[0],
                (CO_SDOclientPar_t*) &OD_SDOClientParameter[i],
                CO->CANmodule[0],
                CO_RXCAN_SDO_CLI+i,
                CO->CANmodule[0],
                CO_TXCAN_SDO_CLI+i);

        if(err){return err;}

    }
#endif


#if CO_NO_TRACE > 0
    for(i=0; i<CO_NO_TRACE; i++) {
        CO_trace_init(
            CO->trace[i],
            CO->SDO[0],
            OD_traceConfig[i].axisNo,
            CO_traceTimeBuffers[i],
            CO_traceValueBuffers[i],
            CO_traceBufferSize[i],
            &OD_traceConfig[i].map,
            &OD_traceConfig[i].format,
            &OD_traceConfig[i].trigger,
            &OD_traceConfig[i].threshold,
            &OD_trace[i].value,
            &OD_trace[i].min,
            &OD_trace[i].max,
            &OD_trace[i].triggerTime,
            OD_INDEX_TRACE_CONFIG + i,
            OD_INDEX_TRACE + i);
    }
#endif

    return CO_ERROR_NO;
}


/******************************************************************************/
CO_ReturnError_t CO_init(
        void                   *CANdriverState,
        uint8_t                 nodeId,
        uint16_t                bitRate)
{
    CO_ReturnError_t err;

    err = CO_new();
    if (err) {
        return err;
    }

    err = CO_CANinit(CANdriverState, bitRate);
    if (err) {
        CO_delete(CANdriverState);
        return err;
    }

    err = CO_CANopenInit(nodeId);
    if (err) {
        CO_delete(CANdriverState);
        return err;
    }

    return CO_ERROR_NO;
}


/******************************************************************************/
void CO_delete(void *CANdriverState){
#ifndef CO_USE_GLOBALS
    int16_t i;
#endif

    CO_CANsetConfigurationMode(CANdriverState);
    CO_CANmodule_disable(CO->CANmodule[0]);

#ifndef CO_USE_GLOBALS
  #if CO_NO_TRACE > 0
      for(i=0; i<CO_NO_TRACE; i++) {
          free(CO->trace[i]);
          free(CO_traceTimeBuffers[i]);
          free(CO_traceValueBuffers[i]);
      }
  #endif
  #if CO_NO_SDO_CLIENT != 0
      for(i=0; i<CO_NO_SDO_CLIENT; i++) {
          free(CO->SDOclient[i]);
      }
  #endif
  #if CO_NO_LSS_SERVER == 1
    free(CO->LSSslave);
  #endif
  #if CO_NO_LSS_CLIENT == 1
    free(CO->LSSmaster);
  #endif
    free(CO_HBcons_monitoredNodes);
    free(CO->HBcons);
    for(i=0; i<CO_NO_RPDO; i++){
        free(CO->RPDO[i]);
    }
    for(i=0; i<CO_NO_TPDO; i++){
        free(CO->TPDO[i]);
    }
    free(CO->SYNC);
    free(CO->TIME);
    free(CO->NMT);
    free(CO->emPr);
    free(CO->em);
    free(CO_SDO_ODExtensions);
    for(i=0; i<CO_NO_SDO_SERVER; i++){
        free(CO->SDO[i]);
    }
    free(CO_CANmodule_txArray0);
    free(CO_CANmodule_rxArray0);
    free(CO->CANmodule[0]);
    CO = NULL;
#endif
}


/******************************************************************************/
CO_NMT_reset_cmd_t CO_process(
        CO_t                   *CO,
        uint16_t                timeDifference_ms,
        uint16_t               *timerNext_ms)
{
    uint8_t i;
    bool_t NMTisPreOrOperational = false;
    CO_NMT_reset_cmd_t reset = CO_RESET_NOT;
#ifdef CO_USE_LEDS
    static uint16_t ms50 = 0;
#endif /* CO_USE_LEDS */

    if(CO->NMT->operatingState == CO_NMT_PRE_OPERATIONAL || CO->NMT->operatingState == CO_NMT_OPERATIONAL)
        NMTisPreOrOperational = true;

#ifdef CO_USE_LEDS
    ms50 += timeDifference_ms;
    if(ms50 >= 50){
        ms50 -= 50;
        CO_NMT_blinkingProcess50ms(CO->NMT);
    }
<<<<<<< HEAD
=======
#endif /* CO_USE_LEDS */
    if(timerNext_ms != NULL){
        if(*timerNext_ms > 50){
            *timerNext_ms = 50;
        }
    }

>>>>>>> 41e98296

    for(i=0; i<CO_NO_SDO_SERVER; i++){
        CO_SDO_process(
                CO->SDO[i],
                NMTisPreOrOperational,
                timeDifference_ms,
                1000,
                timerNext_ms);
    }

    CO_EM_process(
            CO->emPr,
            NMTisPreOrOperational,
            timeDifference_ms * 10,
            OD_inhibitTimeEMCY,
            timerNext_ms);


    reset = CO_NMT_process(
            CO->NMT,
            timeDifference_ms,
            OD_producerHeartbeatTime,
            OD_NMTStartup,
            OD_errorRegister,
            OD_errorBehavior,
            timerNext_ms);


    CO_HBconsumer_process(
            CO->HBcons,
            NMTisPreOrOperational,
            timeDifference_ms);
    
    
    CO_TIME_process(
            CO->TIME, 
            timeDifference_ms);

    return reset;
}


/******************************************************************************/
bool_t CO_process_SYNC_RPDO(
        CO_t                   *CO,
        uint32_t                timeDifference_us)
{
    int16_t i;
    bool_t syncWas = false;

    switch(CO_SYNC_process(CO->SYNC, timeDifference_us, OD_synchronousWindowLength, NULL)){
        case 1:     //immediately after the SYNC message
            syncWas = true;
            break;
        case 2:     //outside SYNC window
            CO_CANclearPendingSyncPDOs(CO->CANmodule[0]);
            break;
    }

    for(i=0; i<CO_NO_RPDO; i++){
        CO_RPDO_process(CO->RPDO[i], syncWas);
    }

    return syncWas;
}


/******************************************************************************/
void CO_process_TPDO(
        CO_t                   *CO,
        bool_t                  syncWas,
        uint32_t                timeDifference_us)
{
    int16_t i;

    /* Verify PDO Change Of State and process PDOs */
    for(i=0; i<CO_NO_TPDO; i++){
        if(!CO->TPDO[i]->sendRequest) CO->TPDO[i]->sendRequest = CO_TPDOisCOS(CO->TPDO[i]);
        CO_TPDO_process(CO->TPDO[i], CO->SYNC, syncWas, timeDifference_us, NULL);
    }
}


/******************************************************************************/
bool_t CO_process_SYNC_PDO(
        CO_t                   *CO,
        uint32_t                timeDifference_us,
        uint32_t               *timerNext_us)
{
    int16_t i;
    bool_t syncWas = false;

    switch(CO_SYNC_process(CO->SYNC, timeDifference_us, OD_synchronousWindowLength, timerNext_us)){
        case 1:     //immediately after the SYNC message
            syncWas = true;
            break;
        case 2:     //outside SYNC window
            CO_CANclearPendingSyncPDOs(CO->CANmodule[0]);
            break;
    }

    /* Process RPDOs */
    for(i=0; i<CO_NO_RPDO; i++){
        CO_RPDO_process(CO->RPDO[i], syncWas);
    }

    /* Verify PDO Change Of State and process TPDOs */
    for(i=0; i<CO_NO_TPDO; i++){
        if(!CO->TPDO[i]->sendRequest) CO->TPDO[i]->sendRequest = CO_TPDOisCOS(CO->TPDO[i]);
        CO_TPDO_process(CO->TPDO[i], CO->SYNC, syncWas, timeDifference_us, timerNext_us);
    }

    return syncWas;
}<|MERGE_RESOLUTION|>--- conflicted
+++ resolved
@@ -579,7 +579,7 @@
             CO_TXCAN_TIME);
 
     if(err){return err;}
-    
+
     for(i=0; i<CO_NO_RPDO; i++){
         CO_CANmodule_t *CANdevRx = CO->CANmodule[0];
         uint16_t CANdevRxIdx = CO_RXCAN_RPDO + i;
@@ -786,16 +786,7 @@
         ms50 -= 50;
         CO_NMT_blinkingProcess50ms(CO->NMT);
     }
-<<<<<<< HEAD
-=======
 #endif /* CO_USE_LEDS */
-    if(timerNext_ms != NULL){
-        if(*timerNext_ms > 50){
-            *timerNext_ms = 50;
-        }
-    }
-
->>>>>>> 41e98296
 
     for(i=0; i<CO_NO_SDO_SERVER; i++){
         CO_SDO_process(
@@ -828,10 +819,10 @@
             CO->HBcons,
             NMTisPreOrOperational,
             timeDifference_ms);
-    
-    
+
+
     CO_TIME_process(
-            CO->TIME, 
+            CO->TIME,
             timeDifference_ms);
 
     return reset;
