--- conflicted
+++ resolved
@@ -749,20 +749,14 @@
     for(i=0; i<CO_NO_TPDO; i++){
         COfree(CO->TPDO[i]);
     }
-<<<<<<< HEAD
+
     COfree(CO->SYNC);
     COfree(CO->NMT);
     COfree(CO->emPr);
     COfree(CO->em);
+    COfree(CO->TIME);
     COfree(CO_SDO_ODExtensions);
-=======
-    free(CO->SYNC);
-    free(CO->TIME);
-    free(CO->NMT);
-    free(CO->emPr);
-    free(CO->em);
-    free(CO_SDO_ODExtensions);
->>>>>>> 0069df90
+
     for(i=0; i<CO_NO_SDO_SERVER; i++){
         COfree(CO->SDO[i]);
     }
