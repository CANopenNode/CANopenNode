/*
 * CAN module object for NXP LPC177x (Cortex M3) and FreeRTOS.
 *
 * This file is a template for other microcontrollers.
 *
 * @file        CO_driver.h
 * @author      Janez Paternoster
 * @author      Amit H
 * @copyright   2004 - 2014 Janez Paternoster
 *
 * This file is part of CANopenNode, an opensource CANopen Stack.
 * Project home page is <https://github.com/CANopenNode/CANopenNode>.
 * For more information on CANopen see <http://www.can-cia.org/>.
 *
 * CANopenNode is free and open source software: you can redistribute
 * it and/or modify it under the terms of the GNU General Public License
 * as published by the Free Software Foundation, either version 2 of the
 * License, or (at your option) any later version.
 *
 * This program is distributed in the hope that it will be useful,
 * but WITHOUT ANY WARRANTY; without even the implied warranty of
 * MERCHANTABILITY or FITNESS FOR A PARTICULAR PURPOSE. See the
 * GNU General Public License for more details.
 *
 * You should have received a copy of the GNU General Public License
 * along with this program. If not, see <http://www.gnu.org/licenses/>.
 *
 * Following clarification and special exception to the GNU General Public
 * License is included to the distribution terms of CANopenNode:
 *
 * Linking this library statically or dynamically with other modules is
 * making a combined work based on this library. Thus, the terms and
 * conditions of the GNU General Public License cover the whole combination.
 *
 * As a special exception, the copyright holders of this library give
 * you permission to link this library with independent modules to
 * produce an executable, regardless of the license terms of these
 * independent modules, and to copy and distribute the resulting
 * executable under terms of your choice, provided that you also meet,
 * for each linked independent module, the terms and conditions of the
 * license of that module. An independent module is a module which is
 * not derived from or based on this library. If you modify this
 * library, you may extend this exception to your version of the
 * library, but you are not obliged to do so. If you do not wish
 * to do so, delete this exception statement from your version.
 */


#ifndef CO_DRIVER_H
#define CO_DRIVER_H


/* For documentation see file drvTemplate/CO_driver.h */


#include "FreeRTOS.h"
#include "task.h"
#include "board.h"
#include <stddef.h>         /* for 'NULL' */
#include <stdint.h>         /* for 'int8_t' to 'uint64_t' */


/* CAN module base address */
    #define ADDR_CAN1               0
    #define ADDR_CAN2               1


    #define CAN_NODE_ID_0_PORT      1
    #define CAN_NODE_ID_0_PIN       23
    #define CAN_NODE_ID_1_PORT      1
    #define CAN_NODE_ID_1_PIN       24
    #define CAN_NODE_ID_2_PORT      1
    #define CAN_NODE_ID_2_PIN       25
    #define CAN_NODE_ID_3_PORT      1
    #define CAN_NODE_ID_3_PIN       26
    #define CAN_NODE_ID_4_PORT      1
    #define CAN_NODE_ID_4_PIN       28

    #define CAN_RUN_LED_PORT        1
    #define CAN_RUN_LED_PIN         20


/* Critical sections */
    #define CO_LOCK_CAN_SEND()      taskENTER_CRITICAL()
    #define CO_UNLOCK_CAN_SEND()    taskEXIT_CRITICAL()

    #define CO_LOCK_EMCY()          taskENTER_CRITICAL()
    #define CO_UNLOCK_EMCY()        taskEXIT_CRITICAL()

    #define CO_LOCK_OD()            taskENTER_CRITICAL()
    #define CO_UNLOCK_OD()          taskEXIT_CRITICAL()

<<<<<<< HEAD
    #define CO_LOCK_NMT()           taskENTER_CRITICAL()
    #define CO_UNLOCK_NMT()         taskEXIT_CRITICAL()
=======
/**
 * @name Memory/heap management functions mapping
 * Here the user may select heap management functions according to needs.
 * @{
 */
#define COmalloc(size) malloc(size) 
/** Calloc */
#define COcalloc(items, size) calloc(items, size) 
/** Free */
#define COfree(loc) free(loc)
/** @} */    
>>>>>>> b30f0c24


/* Data types */
    /* int8_t to uint64_t are defined in stdint.h */
    typedef unsigned char           bool_t;
    typedef float                   float32_t;
    typedef long double             float64_t;
    typedef char                    char_t;
    typedef unsigned char           oChar_t;
    typedef unsigned char           domain_t;


/* Return values */
typedef enum{
    CO_ERROR_NO                 = 0,
    CO_ERROR_ILLEGAL_ARGUMENT   = -1,
    CO_ERROR_OUT_OF_MEMORY      = -2,
    CO_ERROR_TIMEOUT            = -3,
    CO_ERROR_ILLEGAL_BAUDRATE   = -4,
    CO_ERROR_RX_OVERFLOW        = -5,
    CO_ERROR_RX_PDO_OVERFLOW    = -6,
    CO_ERROR_RX_MSG_LENGTH      = -7,
    CO_ERROR_RX_PDO_LENGTH      = -8,
    CO_ERROR_TX_OVERFLOW        = -9,
    CO_ERROR_TX_PDO_WINDOW      = -10,
    CO_ERROR_TX_UNCONFIGURED    = -11,
    CO_ERROR_PARAMETERS         = -12,
    CO_ERROR_DATA_CORRUPT       = -13,
    CO_ERROR_CRC                = -14
}CO_ReturnError_t;


/* CAN receive message structure as aligned in CAN module. */
typedef struct{
    /** CAN identifier. It must be read through CO_CANrxMsg_readIdent() function. */
    uint32_t ident;					/*!< Message Identifier. If 30th-bit is set, this is 29-bit ID, othewise 11-bit ID */
	uint32_t Type;					/*!< Message Type. which can include: - CAN_REMOTE_MSG type*/
	uint32_t DLC;					/*!< Message Data Length: 0~8 */
	uint8_t  data[CAN_MSG_MAX_DATA_LEN];/*!< Message Data */
}CO_CANrxMsg_t;


/* Received message object */
typedef struct{
    uint16_t            ident;
    uint16_t            mask;
    void               *object;
    void              (*pFunct)(void *object, const CO_CANrxMsg_t *message);
}CO_CANrx_t;


/* Transmit message object. */
typedef struct{
	uint32_t ident;					/*!< Message Identifier. If 30th-bit is set, this is 29-bit ID, othewise 11-bit ID */
	uint32_t Type;					/*!< Message Type. which can include: - CAN_REMOTE_MSG type*/
	uint32_t DLC;					/*!< Message Data Length: 0~8 */
	uint8_t  data[CAN_MSG_MAX_DATA_LEN];/*!< Message Data */
    volatile bool_t     bufferFull;
    volatile bool_t     syncFlag;
}CO_CANtx_t;


/* CAN module object. */
typedef struct{
    void               *CANdriverState;
    CO_CANrx_t         *rxArray;
    uint16_t            rxSize;
    CO_CANtx_t         *txArray;
    uint16_t            txSize;
    volatile bool_t     CANnormal;
    volatile bool_t     useCANrxFilters;
    volatile bool_t     bufferInhibitFlag;
    volatile bool_t     firstCANtxMessage;
    volatile uint16_t   CANtxCount;
    uint32_t            errOld;
    void               *em;
}CO_CANmodule_t;


/* Endianes */
#define CO_LITTLE_ENDIAN


/* Request CAN configuration or normal mode */
void CO_CANsetConfigurationMode(void *CANdriverState);
void CO_CANsetNormalMode(CO_CANmodule_t *CANmodule);


/* Initialize CAN module object. */
CO_ReturnError_t CO_CANmodule_init(
        CO_CANmodule_t         *CANmodule,
        void                   *CANdriverState,
        CO_CANrx_t              rxArray[],
        uint16_t                rxSize,
        CO_CANtx_t              txArray[],
        uint16_t                txSize,
        uint16_t                CANbitRate);


/* Switch off CANmodule. */
void CO_CANmodule_disable(CO_CANmodule_t *CANmodule);


/* Read CAN identifier */
uint16_t CO_CANrxMsg_readIdent(const CO_CANrxMsg_t *rxMsg);


/* Configure CAN message receive buffer. */
CO_ReturnError_t CO_CANrxBufferInit(
        CO_CANmodule_t         *CANmodule,
        uint16_t                index,
        uint16_t                ident,
        uint16_t                mask,
        bool_t                  rtr,
        void                   *object,
        void                  (*pFunct)(void *object, const CO_CANrxMsg_t *message));


/* Configure CAN message transmit buffer. */
CO_CANtx_t *CO_CANtxBufferInit(
        CO_CANmodule_t         *CANmodule,
        uint16_t                index,
        uint16_t                ident,
        bool_t                  rtr,
        uint8_t                 noOfBytes,
        bool_t                  syncFlag);


/* Send CAN message. */
CO_ReturnError_t CO_CANsend(CO_CANmodule_t *CANmodule, CO_CANtx_t *buffer);


/* Clear all synchronous TPDOs from CAN module transmit buffers. */
void CO_CANclearPendingSyncPDOs(CO_CANmodule_t *CANmodule);


/* Verify all errors of CAN module. */
void CO_CANverifyErrors(CO_CANmodule_t *CANmodule);


/* CAN interrupt receives and transmits CAN messages. */
void CO_CANinterrupt(CO_CANmodule_t *CANmodule);


#endif<|MERGE_RESOLUTION|>--- conflicted
+++ resolved
@@ -90,10 +90,9 @@
     #define CO_LOCK_OD()            taskENTER_CRITICAL()
     #define CO_UNLOCK_OD()          taskEXIT_CRITICAL()
 
-<<<<<<< HEAD
     #define CO_LOCK_NMT()           taskENTER_CRITICAL()
     #define CO_UNLOCK_NMT()         taskEXIT_CRITICAL()
-=======
+
 /**
  * @name Memory/heap management functions mapping
  * Here the user may select heap management functions according to needs.
@@ -105,7 +104,6 @@
 /** Free */
 #define COfree(loc) free(loc)
 /** @} */    
->>>>>>> b30f0c24
 
 
 /* Data types */
