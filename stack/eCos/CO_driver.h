--- conflicted
+++ resolved
@@ -103,12 +103,9 @@
     #define CO_LOCK_OD()            cyg_scheduler_lock()
     #define CO_UNLOCK_OD()          cyg_scheduler_unlock()
 
-<<<<<<< HEAD
     #define CO_LOCK_NMT()           cyg_scheduler_lock()
     #define CO_UNLOCK_NMT()         cyg_scheduler_unlock()
 
-
-=======
 /**
  * @name Memory/heap management functions mapping
  * Here the user may select heap management functions according to needs.
@@ -120,7 +117,7 @@
 /** Free */
 #define COfree(loc) free(loc)
 /** @} */
->>>>>>> b30f0c24
+
 
 /* Data types */
     typedef unsigned char           bool_t;
