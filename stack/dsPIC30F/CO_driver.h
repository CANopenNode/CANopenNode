--- conflicted
+++ resolved
@@ -71,10 +71,9 @@
     #define CO_LOCK_OD()            asm volatile ("disi #0x3FFF")
     #define CO_UNLOCK_OD()          asm volatile ("disi #0x0000")
 
-<<<<<<< HEAD
     #define CO_LOCK_NMT()           asm volatile ("disi #0x3FFF")
     #define CO_UNLOCK_NMT()         asm volatile ("disi #0x0000")
-=======
+
 /**
  * @name Memory/heap management functions mapping
  * Here the user may select heap management functions according to needs.
@@ -86,7 +85,6 @@
 /** Free */
 #define COfree(loc) free(loc)
 /** @} */
->>>>>>> b30f0c24
 
 
 /* Data types */
