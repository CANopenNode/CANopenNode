/*
 * CAN module object for LPC1768 microcontroller using Mbed SDK.
 *
 * @file        CO_driver.h
 * @ingroup     CO_driver
 * @author      Benoit Rapidel
 * @copyright   2016 Benoit Rapidel
 *
 * This file is part of CANopenNode, an opensource CANopen Stack.
 * Project home page is <https://github.com/CANopenNode/CANopenNode>.
 * For more information on CANopen see <http://www.can-cia.org/>.
 *
 * CANopenNode is free and open source software: you can redistribute
 * it and/or modify it under the terms of the GNU General Public License
 * as published by the Free Software Foundation, either version 2 of the
 * License, or (at your option) any later version.
 *
 * This program is distributed in the hope that it will be useful,
 * but WITHOUT ANY WARRANTY; without even the implied warranty of
 * MERCHANTABILITY or FITNESS FOR A PARTICULAR PURPOSE. See the
 * GNU General Public License for more details.
 *
 * You should have received a copy of the GNU General Public License
 * along with this program. If not, see <http://www.gnu.org/licenses/>.
 *
 * Following clarification and special exception to the GNU General Public
 * License is included to the distribution terms of CANopenNode:
 *
 * Linking this library statically or dynamically with other modules is
 * making a combined work based on this library. Thus, the terms and
 * conditions of the GNU General Public License cover the whole combination.
 *
 * As a special exception, the copyright holders of this library give
 * you permission to link this library with independent modules to
 * produce an executable, regardless of the license terms of these
 * independent modules, and to copy and distribute the resulting
 * executable under terms of your choice, provided that you also meet,
 * for each linked independent module, the terms and conditions of the
 * license of that module. An independent module is a module which is
 * not derived from or based on this library. If you modify this
 * library, you may extend this exception to your version of the
 * library, but you are not obliged to do so. If you do not wish
 * to do so, delete this exception statement from your version.
 */


#ifndef CO_DRIVER_H
#define CO_DRIVER_H


/* For documentation see file drvTemplate/CO_driver.h */


#include <stddef.h>         /* for 'NULL' */
#include <stdint.h>         /* for 'int8_t' to 'uint64_t' */
#include <stdbool.h>        /* for 'true', 'false' */


/* CAN module base address */
#define MBED_CAN 1


/* Critical sections */
    #define CO_LOCK_CAN_SEND()
    #define CO_UNLOCK_CAN_SEND()

    #define CO_LOCK_EMCY()
    #define CO_UNLOCK_EMCY()

    #define CO_LOCK_OD()
    #define CO_UNLOCK_OD()

<<<<<<< HEAD
    #define CO_LOCK_NMT()
    #define CO_UNLOCK_NMT()
=======
/**
 * @name Memory/heap management functions mapping
 * Here the user may select heap management functions according to needs.
 * @{
 */
#define COmalloc(size) malloc(size) 
/** Calloc */
#define COcalloc(items, size) calloc(items, size) 
/** Free */
#define COfree(loc) free(loc)
/** @} */    
>>>>>>> b30f0c24


/* Data types */
    /* int8_t to uint64_t are defined in stdint.h */
    typedef unsigned char           bool_t;
    typedef float                   float32_t;
    typedef long double             float64_t;
    typedef char                    char_t;
    typedef unsigned char           oChar_t;
    typedef unsigned char           domain_t;


/* Return values */
typedef enum{
    CO_ERROR_NO                 = 0,
    CO_ERROR_ILLEGAL_ARGUMENT   = -1,
    CO_ERROR_OUT_OF_MEMORY      = -2,
    CO_ERROR_TIMEOUT            = -3,
    CO_ERROR_ILLEGAL_BAUDRATE   = -4,
    CO_ERROR_RX_OVERFLOW        = -5,
    CO_ERROR_RX_PDO_OVERFLOW    = -6,
    CO_ERROR_RX_MSG_LENGTH      = -7,
    CO_ERROR_RX_PDO_LENGTH      = -8,
    CO_ERROR_TX_OVERFLOW        = -9,
    CO_ERROR_TX_PDO_WINDOW      = -10,
    CO_ERROR_TX_UNCONFIGURED    = -11,
    CO_ERROR_PARAMETERS         = -12,
    CO_ERROR_DATA_CORRUPT       = -13,
    CO_ERROR_CRC                = -14
}CO_ReturnError_t;


/* CAN receive message structure as aligned in CAN module. */
typedef struct{
    uint32_t            ident;
    uint8_t             DLC ;
    uint8_t             data[8];
}CO_CANrxMsg_t;


/* Received message object */
typedef struct{
    uint16_t            ident;
    uint16_t            mask;
    void               *object;
    void              (*pFunct)(void *object, const CO_CANrxMsg_t *message);
}CO_CANrx_t;


/* Transmit message object. */
typedef struct{
    uint32_t            ident;
    uint8_t             DLC ;
    uint8_t             data[8];
    volatile bool_t     bufferFull;
    volatile bool_t     syncFlag;
}CO_CANtx_t;


/* CAN module object. */
typedef struct{
    void               *CANdriverState;
    CO_CANrx_t         *rxArray;
    uint16_t            rxSize;
    CO_CANtx_t         *txArray;
    uint16_t            txSize;
    volatile bool_t     CANnormal;
    volatile bool_t     useCANrxFilters;
    volatile bool_t     bufferInhibitFlag;
    volatile bool_t     firstCANtxMessage;
    volatile uint16_t   CANtxCount;
    uint32_t            errOld;
    void               *em;
}CO_CANmodule_t;


/* Endianes */
#define CO_LITTLE_ENDIAN


/* Request CAN configuration or normal mode */
void CO_CANsetConfigurationMode(void *CANdriverState);
void CO_CANsetNormalMode(CO_CANmodule_t *CANmodule);


/* Initialize CAN module object. */
CO_ReturnError_t CO_CANmodule_init(
        CO_CANmodule_t         *CANmodule,
        void                   *CANdriverState,
        CO_CANrx_t              rxArray[],
        uint16_t                rxSize,
        CO_CANtx_t              txArray[],
        uint16_t                txSize,
        uint16_t                CANbitRate);


/* Switch off CANmodule. */
void CO_CANmodule_disable(CO_CANmodule_t *CANmodule);


/* Read CAN identifier */
uint16_t CO_CANrxMsg_readIdent(const CO_CANrxMsg_t *rxMsg);


/* Configure CAN message receive buffer. */
CO_ReturnError_t CO_CANrxBufferInit(
        CO_CANmodule_t         *CANmodule,
        uint16_t                index,
        uint16_t                ident,
        uint16_t                mask,
        bool_t                  rtr,
        void                   *object,
        void                  (*pFunct)(void *object, const CO_CANrxMsg_t *message));


/* Configure CAN message transmit buffer. */
CO_CANtx_t *CO_CANtxBufferInit(
        CO_CANmodule_t         *CANmodule,
        uint16_t                index,
        uint16_t                ident,
        bool_t                  rtr,
        uint8_t                 noOfBytes,
        bool_t                  syncFlag);


/* Send CAN message. */
CO_ReturnError_t CO_CANsend(CO_CANmodule_t *CANmodule, CO_CANtx_t *buffer);


/* Clear all synchronous TPDOs from CAN module transmit buffers. */
void CO_CANclearPendingSyncPDOs(CO_CANmodule_t *CANmodule);


/* Verify all errors of CAN module. */
void CO_CANverifyErrors(CO_CANmodule_t *CANmodule);


/* Receives and transmits CAN messages. */
void CO_CANinterrupt(CO_CANmodule_t *CANmodule);


#endif<|MERGE_RESOLUTION|>--- conflicted
+++ resolved
@@ -70,10 +70,8 @@
     #define CO_LOCK_OD()
     #define CO_UNLOCK_OD()
 
-<<<<<<< HEAD
     #define CO_LOCK_NMT()
     #define CO_UNLOCK_NMT()
-=======
 /**
  * @name Memory/heap management functions mapping
  * Here the user may select heap management functions according to needs.
@@ -85,7 +83,6 @@
 /** Free */
 #define COfree(loc) free(loc)
 /** @} */    
->>>>>>> b30f0c24
 
 
 /* Data types */
