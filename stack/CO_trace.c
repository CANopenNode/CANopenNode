--- conflicted
+++ resolved
@@ -46,10 +46,6 @@
 #include "CO_trace.h"
 #include <stdio.h>
 #include <inttypes.h>
-<<<<<<< HEAD
-
-=======
->>>>>>> 10cf9a30
 
 /* Different functions for processing value for different data types. */
 static int32_t getValueI8 (void *OD_variable) { return (int32_t) *((int8_t*)   OD_variable);}
@@ -62,17 +58,10 @@
 
 /* Different functions for printing points for different data types. */
 static uint32_t printPointCsv(char *s, uint32_t size, uint32_t timeStamp, int32_t value) {
-<<<<<<< HEAD
-    return snprintf(s, size, "%"PRIu32";%"PRId32"\n", timeStamp,             value);
-}
-static uint32_t printPointCsvUnsigned(char *s, uint32_t size, uint32_t timeStamp, int32_t value) {
-    return snprintf(s, size, "%"PRIu32";%"PRIu32"\n", timeStamp, (uint32_t)  value);
-=======
     return snprintf(s, size, "%" PRIu32 ";%" PRId32 "\n", timeStamp,              value);
 }
 static uint32_t printPointCsvUnsigned(char *s, uint32_t size, uint32_t timeStamp, int32_t value) {
     return snprintf(s, size, "%" PRIu32 ";%" PRIu32 "\n", timeStamp, (uint32_t)   value);
->>>>>>> 10cf9a30
 }
 static uint32_t printPointBinary(char *s, uint32_t size, uint32_t timeStamp, int32_t value) {
     if(size < 8) return 0;
@@ -81,18 +70,6 @@
     return 8;
 }
 static uint32_t printPointSvgStart(char *s, uint32_t size, uint32_t timeStamp, int32_t value) {
-<<<<<<< HEAD
-    return snprintf(s, size, "M%"PRIu32",%"PRId32"", timeStamp,             value);
-}
-static uint32_t printPointSvgStartUnsigned(char *s, uint32_t size, uint32_t timeStamp, int32_t value) {
-    return snprintf(s, size, "M%"PRIu32",%"PRIu32"", timeStamp, (uint32_t)  value);
-}
-static uint32_t printPointSvg(char *s, uint32_t size, uint32_t timeStamp, int32_t value) {
-    return snprintf(s, size, "H%"PRIu32"V%"PRId32"", timeStamp,             value);
-}
-static uint32_t printPointSvgUnsigned(char *s, uint32_t size, uint32_t timeStamp, int32_t value) {
-    return snprintf(s, size, "H%"PRIu32"V%"PRIu32"", timeStamp, (uint32_t)  value);
-=======
     return snprintf(s, size, "M%" PRIu32 ",%" PRId32, timeStamp,             value);
 }
 static uint32_t printPointSvgStartUnsigned(char *s, uint32_t size, uint32_t timeStamp, int32_t value) {
@@ -103,7 +80,6 @@
 }
 static uint32_t printPointSvgUnsigned(char *s, uint32_t size, uint32_t timeStamp, int32_t value) {
     return snprintf(s, size, "H%" PRIu32 "V%" PRIu32, timeStamp, (uint32_t)  value);
->>>>>>> 10cf9a30
 }
 
 
