--- conflicted
+++ resolved
@@ -197,11 +197,7 @@
 /** Memory barrier */
 #define CANrxMemoryBarrier()
 /** Check if new message has arrived */
-<<<<<<< HEAD
-#define IS_CANrxNew(rxNew) ((intptr_t)rxNew)
-=======
 #define IS_CANrxNew(rxNew) ((uintptr_t)rxNew)
->>>>>>> 10cf9a30
 /** Set new message flag */
 #define SET_CANrxNew(rxNew) {CANrxMemoryBarrier(); rxNew = (void*)1L;}
 /** Clear new message flag */
